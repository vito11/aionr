/*******************************************************************************
 * Copyright (c) 2018-2019 Aion foundation.
 *
 *     This file is part of the aion network project.
 *
 *     The aion network project is free software: you can redistribute it
 *     and/or modify it under the terms of the GNU General Public License
 *     as published by the Free Software Foundation, either version 3 of
 *     the License, or any later version.
 *
 *     The aion network project is distributed in the hope that it will
 *     be useful, but WITHOUT ANY WARRANTY; without even the implied
 *     warranty of MERCHANTABILITY or FITNESS FOR A PARTICULAR PURPOSE.
 *     See the GNU General Public License for more details.
 *
 *     You should have received a copy of the GNU General Public License
 *     along with the aion network project source files.
 *     If not, see <https://www.gnu.org/licenses/>.
 *
 ******************************************************************************/

#![warn(unused_extern_crates)]

#[macro_use]
extern crate log;
#[macro_use]
extern crate serde_derive;
extern crate futures;
extern crate bincode;
extern crate rand;
extern crate tokio;
extern crate tokio_codec;
extern crate acore_bytes;
extern crate aion_types;
extern crate uuid;
extern crate aion_version as version;
extern crate bytes;
extern crate byteorder;

#[cfg(test)]
mod test;
mod config;
mod route;
mod msg;
mod node;
mod codec;
mod state;
mod handler;
mod callable;

use std::io;
use std::sync::Arc;
use std::collections::VecDeque;
use std::collections::HashMap;
use std::sync::Mutex;
use std::sync::RwLock;
use std::time::Duration;
use std::time::SystemTime;
use std::time::Instant;
use std::net::Shutdown;
use std::net::SocketAddr;
use rand::random;
use futures::prelude::*;
use futures::sync::mpsc;
use futures::{Future, Stream};
use futures::lazy;
use futures::sync::oneshot;
use futures::sync::oneshot::Sender;
use tokio::net::TcpListener;
use tokio::net::TcpStream;
use tokio::prelude::*;
use tokio::runtime::Runtime;
use tokio::timer::Interval;
use tokio_codec::{Decoder,Framed};
use codec::Codec;
use route::VERSION;
use route::MODULE;
use route::ACTION;
use state::STATE;
use handler::handshake;
use handler::active_nodes;
use node::TempNode;

pub use msg::ChannelBuffer;
pub use node::Node;
pub use config::Config;
pub use callable::Callable;

const INTERVAL_OUTBOUND_CONNECT: u64 = 10;
const INTERVAL_TIMEOUT: u64 = 5;
const INTERVAL_ACTIVE_NODES: u64 = 3;
const TIMEOUT_MAX: u64 = 30;
const TEMP_MAX: usize = 64;

#[derive(Clone)]
pub struct Mgr {
    /// threading
    //runtime: Arc<Runtime>,
    //runtime: Runtime,
    shutdown_hook: Arc<RwLock<Option<Sender<()>>>>,
    /// config
    config: Arc<Config>,
    /// temp queue storing seeds and active nodes queried from other nodes
    temp: Arc<Mutex<VecDeque<TempNode>>>,
    /// nodes
    nodes: Arc<RwLock<HashMap<u64, Node>>>,
    /// tokens rule
    tokens_rule: Arc<HashMap<u32, u32>>

}

impl Mgr {

    /// constructor
<<<<<<< HEAD
    pub fn new(config: Arc<Config>, tokens_pairs: Vec<[u32;2]>) -> Mgr {

=======
    pub fn new(config: Arc<Config>) -> Mgr {
>>>>>>> da802bf2
        // load seeds
        let mut temp_queue = VecDeque::<TempNode>::with_capacity(TEMP_MAX);
        for boot_node_str in config.boot_nodes.clone() {
            info!(target: "run", "        seed: {}", &boot_node_str);
            temp_queue.push_back(TempNode::new_from_str(boot_node_str.to_string()));
        }

        // parse token rules
        let mut tokens_rule: HashMap<u32, u32> = HashMap::new();
        for pair in tokens_pairs {
            if pair[0] != pair[1]{
                if !tokens_rule.contains_key(&pair[0]) {
                    tokens_rule.insert(pair[0], pair[1]);
                } 
                if !tokens_rule.contains_key(&pair[1]) {
                    tokens_rule.insert(pair[1], pair[0]);
                } 
            }
        }

        Mgr {
<<<<<<< HEAD
            shutdown_hook: Arc::new(RwLock::new(None)),   
=======
            // runtime: Arc::new(Runtime::new().expect("tokio runtime")),
            //runtime: Runtime::new().expect("tokio runtime"),
            shutdown_hook: Arc::new(RwLock::new(None)),
>>>>>>> da802bf2
            config,
            temp: Arc::new(Mutex::new(temp_queue)),
            nodes: Arc::new(RwLock::new(HashMap::new())),
            tokens_rule: Arc::new(tokens_rule),
        }
    }

    /// verify inbound msg route through token collection
    /// 1. pass in incoming msg route through token rules against token collection on indivisual node
    /// 2. return 
    /// 3. should 
    pub fn token_check(&self, ){

    }

    /// run p2p instance
    pub fn run(&mut self, callback: Arc<Callable>) {
        // init
        let mut rt = Runtime::new().unwrap();
        let executor = rt.executor();
        let binding: SocketAddr = self
            .config
            .get_id_and_binding()
            .1
            .parse::<SocketAddr>()
            .unwrap()
            .clone();

        let callback_in = callback.clone();
        let callback_out = callback.clone();

        // interval timeout
        let executor_timeout = executor.clone();
        let callback_timeout = callback.clone();
        let p2p_timeout = self.clone();
        executor_timeout.spawn(
            Interval::new(
                Instant::now(),
                Duration::from_secs(INTERVAL_TIMEOUT)
            ).for_each(move|_|{

                let now = SystemTime::now();
                let mut index: Vec<u64> = vec![];
                if let Ok(mut write) = p2p_timeout.nodes.try_write(){
                    for (hash, node) in write.iter_mut() {
                        if now.duration_since(node.update).expect("SystemTime::duration_since failed").as_secs() >= TIMEOUT_MAX {
                            index.push(*hash);
                        }
                        // resend handshake
                        // else if node.state == STATE::CONNECTED && node.connection == Connection::INBOUND {
                        //     handshake::send(&hash, node.id, net_id, ip, port, nodes_outbound_6);
                        // }
                    }

                    for i in 0 .. index.len() {
                        let hash = index[i];
                        match write.remove(&hash) {
                            Some(mut node) => {
                                node.tx.close().unwrap();

                                // dispatch node remove event
                                callback_timeout.disconnect(hash.clone());
                                debug!(target: "p2p", "timeout hash/id/ip {}/{}/{}", &node.get_hash(), &node.get_id_string(), &node.addr.get_ip());
                            },
                            None => {}
                        }
                    }
                }
                Ok(())
            }).map_err(|err| error!(target: "p2p", "executor timeout: {:?}", err))
        );

        // interval outbound
        let executor_outbound = executor.clone();
        let executor_outbound_0 = executor_outbound.clone();
        let p2p_outbound = self.clone();
        executor_outbound.spawn(
            Interval::new(
                Instant::now(),
                Duration::from_secs(INTERVAL_OUTBOUND_CONNECT)
            ).for_each(move|_|{

                let p2p_outbound_0 = p2p_outbound.clone();
                let callback_out = callback_out.clone();

                // exist lock immediately after poping temp node
                let mut temp_node_opt: Option<TempNode> = None;
                {
                    if let Ok(mut lock) = p2p_outbound_0.temp.try_lock() {

                        if let Some(temp_node) = lock.pop_front() {
                            temp_node_opt = Some(temp_node.clone());

                            // store back if seed node immediately
                            if temp_node.if_seed {
                                lock.push_back(temp_node);
                            }
                        }
                    }
                }

                if temp_node_opt.is_some() {

                    // process outbound connection
                    let temp_node = temp_node_opt.unwrap();

                    // return if exist
                    let hash = temp_node.get_hash();
                    {
                        match p2p_outbound_0.nodes.try_read() {
                            Ok(read) => {
                                // return at node existing
                                if let Some(node) = read.get(&hash) {
                                    debug!(target: "p2p", "exist hash/id/ip {}/{}/{}", &hash, node.get_id_string(), node.addr.to_string());
                                    return Ok(());
                                }
                            },
                            Err(_err) => {
                                // return if read lock is unable to be rechieved
                                return Ok(())
                            }
                        }
                    }

                    // counters
                    let executor_outbound_1 = executor_outbound_0.clone();
                    let executor_outbound_2 = executor_outbound_0.clone();
                    let executor_outbound_3 = executor_outbound_0.clone();

                    if let Ok(addr) = temp_node.addr.to_string().parse() {
                        debug!(target: "p2p", "connecting to: {}", &addr);
                        executor_outbound_0.spawn(lazy(move||{
                            TcpStream::connect(&addr)
                            .map(move |ts: TcpStream| {
                                debug!(target: "p2p", "connected to: {}", &temp_node.addr.to_string());

                                let p2p_outbound_1 = p2p_outbound_0.clone();
                                let p2p_outbound_2 = p2p_outbound_0.clone();

                                // config stream
                                config_stream(&ts);

                                // construct node instance and store it
                                let (tx, rx) = mpsc::channel(409600);
                                let ts_0 = ts.try_clone().unwrap();
                                let node = Node::new_outbound(
                                    ts.peer_addr().unwrap(), 
                                    ts_0,
                                    tx, 
                                    temp_node.id, 
                                    temp_node.if_seed
                                );
                                if let Ok(mut write) = p2p_outbound_0.nodes.try_write() {
                                    if !write.contains_key(&hash) {
                                        let id = node.get_id_string();
                                        let ip = node.addr.get_ip();
                                        if let None = write.insert(hash.clone(), node) {
                                            debug!(target: "p2p", "outbound node added: {} {} {}", hash, id, ip);
                                        }
                                    }
                                }

                                // binding io futures
                                let (sink, stream) = split_frame(ts);
                                let read = stream.for_each(move |cb| {
                                    p2p_outbound_2.handle(hash.clone(),cb,callback_out.clone());
                                    Ok(())
                                }).map_err(move|err|{error!(target: "p2p", "read: {:?}", err)});

                                executor_outbound_1.spawn(read.then(|_|{ Ok(()) }));
                                let write = sink.send_all(
                                    rx.map_err(|()| io::Error::new(io::ErrorKind::Other, "rx shouldn't have an error")),
                                );
                                executor_outbound_2.spawn(write.then(|_| { Ok(()) }));

                                // send handshake request
                                executor_outbound_3.spawn(lazy(move||{
                                    handshake::send(p2p_outbound_1, hash);
                                    Ok(())
                                }));

                            }).map_err(move|err|{error!(target: "p2p", "connect node: {:?}", err)})
                        }));
                    }
                }
                Ok(())
            }).map_err(|err| error!(target: "p2p", "executor outbound: {:?}", err))
        );

        // interval active nodes
        let executor_active_nodes = executor.clone();
        let p2p_active_nodes = self.clone();
        executor_active_nodes.spawn(
            Interval::new(Instant::now(), Duration::from_secs(INTERVAL_ACTIVE_NODES))
                .for_each(move |_| {
                    let p2p_active_nodes_0 = p2p_active_nodes.clone();
                    active_nodes::send(p2p_active_nodes_0);
                    Ok(())
                })
                .map_err(|err| error!(target: "p2p", "executor active nodes: {:?}", err)),
        );

        // interval inbound
        let executor_inbound_0 = executor.clone();
        let executor_inbound_1 = executor.clone();
        let p2p_inbound = self.clone();
        let listener = TcpListener::bind(&binding).expect("binding failed");
        let server = listener
            .incoming()
            .for_each(move |ts: TcpStream| {
                
                // counters
                let p2p_inbound_0 = p2p_inbound.clone();
                let p2p_inbound_1 = p2p_inbound.clone();
                let callback_in = callback_in.clone();

                // TODO: black list check
                if p2p_inbound.get_active_nodes_len() >= p2p_inbound.config.max_peers {
                    debug!(target:"p2p", "max peers reached");
                    return Ok(());
                }

                // config stream
                config_stream(&ts);

                // construct node instance and store it
                let (tx, rx) = mpsc::channel(409600);
                let addr = ts.peer_addr().unwrap();
                let ts_0 = ts.try_clone().unwrap();
                let node = Node::new_inbound(
                    addr, 
                    ts_0,
                    tx, 
                    false
                );
                let hash = node.get_hash();

                if let Ok(mut write) = p2p_inbound.nodes.try_write() {
                    let id: String = node.get_id_string();
                    let binding: String = node.addr.to_string();
                    if !write.contains_key(&node.get_hash()){
                        if let None = write.insert(node.get_hash(), node) {
                            debug!(target: "p2p", "inbound node added: hash/id/ip {:?}/{:?}/{:?}", &hash, &id, &binding);
                        }
                    }
                }

                // binding io futures
                let (sink, stream) = split_frame(ts);
                let read = stream.for_each(move |cb| {
                    p2p_inbound_1.handle(hash.clone(),cb,callback_in.clone());
                    Ok(())
                });
                executor_inbound_0.spawn(read.then(|_| { Ok(()) }));
                let write = sink.send_all(rx.map_err(|()| {
                    io::Error::new(io::ErrorKind::Other, "rx shouldn't have an error")
                }));
                executor_inbound_1.spawn(write.then(|_| { Ok(()) }));
                Ok(())
            }).map_err(|err| error!(target: "p2p", "executor server: {:?}", err));

        // bind shutdown hook
        let (tx, rx) = oneshot::channel::<()>();
        {
            match self.shutdown_hook.write() {
                Ok(mut guard) => *guard = Some(tx),
                Err(_error) => {}
            }
        }

<<<<<<< HEAD
        // clear
        rt.block_on(rx.map_err(|_|())).unwrap();
=======
        rt.block_on(rx.map_err(|_| ())).unwrap();
>>>>>>> da802bf2
        rt.shutdown_now().wait().unwrap();
        drop(server);
        drop(executor_timeout);
        drop(executor_active_nodes);
        drop(executor_outbound);
        drop(executor);
        debug!(target:"p2p", "shutdown executors");
    }

    /// shutdown routine
    pub fn shutdown(&self) {
        if let Ok(mut lock) = self.nodes.write() {
            for (_hash, mut node) in lock.iter_mut() {
                match node.ts.shutdown(Shutdown::Both) {
                    Ok(_) => {
                        trace!(target: "p2p", "close connection id/ip {}/{}", &node.get_id_string(), &node.get_id_string());
                    }
                    Err(_err) => {}
                }
            }
            lock.clear();
        }

        if let Ok(mut lock) = self.shutdown_hook.write() {
            if lock.is_some() {
                let tx = lock.take().unwrap();
                match tx.send(()) {
                    Ok(_) => {
                        debug!(target: "p2p", "shutdown signal sent");
                    }
                    Err(err) => {
                        error!(target: "p2p", "shutdown: {:?}", err);
                    }
                }
            }
        }
    }

    /// rechieve a random node with td >= target_td
    pub fn get_node_by_td(&self, _target_td: u64) -> u64 { 120 }

    /// send msg
    pub fn send(&self, hash: u64, cb: ChannelBuffer) {
        let mut nodes = &self.nodes;
        match nodes.try_write() {
            Ok(mut lock) => {
                let mut flag = true;
                if let Some(node) = lock.get(&hash) {
                    let mut tx = node.tx.clone();
                    match tx.try_send(cb) {
                        Ok(_) => trace!(target: "p2p", "p2p/send: {}", node.addr.get_ip()),
                        Err(err) => {
                            flag = false;
                            error!(target: "p2p", "p2p/send ip:{} err:{}", node.addr.get_ip(), err);
                        }
                    }
                } else {
                    warn!(target:"p2p", "send: node not found hash {}", hash);
                }
                if !flag {
                    if let Some(node) = lock.remove(&hash) {
                        trace!(target: "p2p", "failed send, remove hash/id {}/{}", node.get_id_string(), node.addr.get_ip());
                    }
                }
            }
            Err(err) => {
                warn!(target:"p2p", "send: nodes read {:?}", err);
            }
        }
    }

    /// get copy of active nodes as vec
    pub fn get_active_nodes(&self) -> Vec<Node> {
        let mut active_nodes: Vec<Node> = Vec::new();
        if let Ok(read) = &self.nodes.try_read() {
            for node in read.values() {
                if node.state == STATE::ACTIVE {
                    active_nodes.push(node.clone())
                }
            }
        }
        active_nodes
    }

    /// get randome active node hash
    pub fn get_random_active_node_hash(&self) -> Option<u64> {
        let active: Vec<Node> = self.get_active_nodes();
        let len: usize = active.len();
        if len > 0 {
            let random = random::<usize>() % len;
            Some(active[random].get_hash())
        } else {
            None
        }
    }

    /// get random active node
    pub fn get_random_active_node(&self, filter: &[u64]) -> Option<Node> {
        let active: Vec<Node> = self.get_active_nodes();
        let free_node: Vec<_> = active
            .iter()
            .filter(move |x| !filter.contains(&x.hash))
            .map(|x| x)
            .collect();
        let len: usize = free_node.len();
        if len > 0 {
            let random = random::<usize>() % len;
            Some(free_node[random].clone())
        } else {
            None
        }
    }

    /// get total active nodes count
    pub fn get_active_nodes_len(&self) -> u32 {
        let mut len: u32 = 0;
        if let Ok(read) = &self.nodes.try_read() {
            for node in read.values() {
                if node.state == STATE::ACTIVE {
                    len += 1;
                }
            }
        }
        len
    }

    /// get node by hash
    pub fn get_node(&self, hash: &u64) -> Option<Node> {
        match &self.nodes.read() {
            Ok(read) => {
                match read.get(hash) {
                    Some(node) => Some(node.clone()),
                    None => {
                        warn!(target: "p2p", "get_node: node not found: hash {}", hash);
                        None
                    }
                }
            }
            Err(err) => {
                warn!(target: "p2p", "get_node: {:?}", err);
                None
            }
        }
    }

    /// refresh node timestamp in order to keep target in loop
    /// otherwise, target will be timeout and removed
    pub fn update_node(&self, hash: &u64) {
        if let Ok(mut nodes) = self.nodes.write() {
            if let Some(mut node) = nodes.get_mut(hash) {
                node.update();
            } else {
                warn!(target:"p2p", "node {} is timeout before update", hash)
            }
        }
    }

    /// messages with module code other than p2p module
    /// should flow into external handlers
    fn handle(&self, hash: u64, cb: ChannelBuffer, callable: Arc<Callable>) {
        trace!(target: "p2p", "handle: hash/ver/ctrl/action {}/{}/{}/{}", &hash, cb.head.ver, cb.head.ctrl, cb.head.action);
        let p2p = self.clone();
        match VERSION::from(cb.head.ver) {
            VERSION::V0 => {
                match MODULE::from(cb.head.ctrl) {
                    MODULE::P2P => {
                        match ACTION::from(cb.head.action) {
                            ACTION::HANDSHAKEREQ => handshake::receive_req(p2p, hash, cb),
                            ACTION::HANDSHAKERES => handshake::receive_res(p2p, hash, cb),
                            ACTION::ACTIVENODESREQ => active_nodes::receive_req(p2p, hash),
                            ACTION::ACTIVENODESRES => active_nodes::receive_res(p2p, hash, cb),
                            ACTION::DISCONNECT => {}
                            _ => error!(target: "p2p", "invalid action {}", cb.head.action),
                        };
                    }
                    MODULE::EXTERNAL => {



                        callable.handle(hash, cb);
                    }
                }
            }
            //VERSION::V1 => handshake::send(p2p, hash),
            _ => error!(target: "p2p", "invalid version code"),
        };
    }
}

/// helper function for config inbound & outbound stream
fn config_stream(stream: &TcpStream) {
    stream
        .set_recv_buffer_size(1 << 24)
        .expect("set_recv_buffer_size failed");
    stream
        .set_keepalive(Some(Duration::from_secs(TIMEOUT_MAX)))
        .expect("set_keepalive failed");
}

/// helper function for tokio io frame
fn split_frame(
    socket: TcpStream,
) -> (
    stream::SplitSink<Framed<TcpStream, Codec>>,
    stream::SplitStream<Framed<TcpStream, Codec>>,
) {
    Codec.framed(socket).split()
}<|MERGE_RESOLUTION|>--- conflicted
+++ resolved
@@ -105,19 +105,12 @@
     /// nodes
     nodes: Arc<RwLock<HashMap<u64, Node>>>,
     /// tokens rule
-    tokens_rule: Arc<HashMap<u32, u32>>
-
+    tokens_rule: Arc<HashMap<u32, u32>>,
 }
 
 impl Mgr {
-
     /// constructor
-<<<<<<< HEAD
-    pub fn new(config: Arc<Config>, tokens_pairs: Vec<[u32;2]>) -> Mgr {
-
-=======
-    pub fn new(config: Arc<Config>) -> Mgr {
->>>>>>> da802bf2
+    pub fn new(config: Arc<Config>, tokens_pairs: Vec<[u32; 2]>) -> Mgr {
         // load seeds
         let mut temp_queue = VecDeque::<TempNode>::with_capacity(TEMP_MAX);
         for boot_node_str in config.boot_nodes.clone() {
@@ -128,24 +121,18 @@
         // parse token rules
         let mut tokens_rule: HashMap<u32, u32> = HashMap::new();
         for pair in tokens_pairs {
-            if pair[0] != pair[1]{
+            if pair[0] != pair[1] {
                 if !tokens_rule.contains_key(&pair[0]) {
                     tokens_rule.insert(pair[0], pair[1]);
-                } 
+                }
                 if !tokens_rule.contains_key(&pair[1]) {
                     tokens_rule.insert(pair[1], pair[0]);
-                } 
+                }
             }
         }
 
         Mgr {
-<<<<<<< HEAD
-            shutdown_hook: Arc::new(RwLock::new(None)),   
-=======
-            // runtime: Arc::new(Runtime::new().expect("tokio runtime")),
-            //runtime: Runtime::new().expect("tokio runtime"),
             shutdown_hook: Arc::new(RwLock::new(None)),
->>>>>>> da802bf2
             config,
             temp: Arc::new(Mutex::new(temp_queue)),
             nodes: Arc::new(RwLock::new(HashMap::new())),
@@ -155,11 +142,9 @@
 
     /// verify inbound msg route through token collection
     /// 1. pass in incoming msg route through token rules against token collection on indivisual node
-    /// 2. return 
-    /// 3. should 
-    pub fn token_check(&self, ){
-
-    }
+    /// 2. return
+    /// 3. should
+    pub fn token_check(&self) {}
 
     /// run p2p instance
     pub fn run(&mut self, callback: Arc<Callable>) {
@@ -292,10 +277,10 @@
                                 let (tx, rx) = mpsc::channel(409600);
                                 let ts_0 = ts.try_clone().unwrap();
                                 let node = Node::new_outbound(
-                                    ts.peer_addr().unwrap(), 
+                                    ts.peer_addr().unwrap(),
                                     ts_0,
-                                    tx, 
-                                    temp_node.id, 
+                                    tx,
+                                    temp_node.id,
                                     temp_node.if_seed
                                 );
                                 if let Ok(mut write) = p2p_outbound_0.nodes.try_write() {
@@ -356,7 +341,6 @@
         let server = listener
             .incoming()
             .for_each(move |ts: TcpStream| {
-                
                 // counters
                 let p2p_inbound_0 = p2p_inbound.clone();
                 let p2p_inbound_1 = p2p_inbound.clone();
@@ -376,9 +360,9 @@
                 let addr = ts.peer_addr().unwrap();
                 let ts_0 = ts.try_clone().unwrap();
                 let node = Node::new_inbound(
-                    addr, 
+                    addr,
                     ts_0,
-                    tx, 
+                    tx,
                     false
                 );
                 let hash = node.get_hash();
@@ -416,12 +400,8 @@
             }
         }
 
-<<<<<<< HEAD
         // clear
-        rt.block_on(rx.map_err(|_|())).unwrap();
-=======
         rt.block_on(rx.map_err(|_| ())).unwrap();
->>>>>>> da802bf2
         rt.shutdown_now().wait().unwrap();
         drop(server);
         drop(executor_timeout);
@@ -598,9 +578,6 @@
                         };
                     }
                     MODULE::EXTERNAL => {
-
-
-
                         callable.handle(hash, cb);
                     }
                 }
