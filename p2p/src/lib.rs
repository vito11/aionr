--- conflicted
+++ resolved
@@ -49,7 +49,6 @@
 mod callable;
 
 use std::io;
-use std::fmt;
 use std::sync::Arc;
 use std::collections::VecDeque;
 use std::collections::HashMap;
@@ -127,8 +126,12 @@
         }
 
         tokens_rule.insert(
-            ((VERSION::V0.value() as u32) << 16) + ((MODULE::P2P.value() as u32) << 8) + ACTION::ACTIVENODESRES.value() as u32,  
-            ((VERSION::V0.value() as u32) << 16) + ((MODULE::P2P.value() as u32) << 8) + ACTION::ACTIVENODESREQ.value() as u32,
+            ((VERSION::V0.value() as u32) << 16)
+                + ((MODULE::P2P.value() as u32) << 8)
+                + ACTION::ACTIVENODESRES.value() as u32,
+            ((VERSION::V0.value() as u32) << 16)
+                + ((MODULE::P2P.value() as u32) << 8)
+                + ACTION::ACTIVENODESREQ.value() as u32,
         );
 
         Mgr {
@@ -141,30 +144,18 @@
     }
 
     /// verify inbound msg route through token collection
-<<<<<<< HEAD
-    /// token_pair: [u32, u32] 
-    /// token_pair[0]: send_token, set on indivisual node tokens collection when sending msg
-    /// token_pair[1]: receive_token, check on indivisual node when receiving msg
-    /// 1. pass in receive_token from incoming msg route(ChannelBuffer::HEAD::get_route) 
-=======
     /// token_pair: [u32, u32]
     /// token_pair[0]: flag_token, set on indivisual node tokens collection when sending msg
     /// token_pair[1]: clear_token, check on indivisual node when receiving msg
     /// 1. pass in clear_token from incoming msg route(ChannelBuffer::HEAD::get_route)
->>>>>>> 28b46dd5
     ///    through token rules against token collection on indivisual node
     /// 2. return true if exsit send_token and remove it   
     /// 3. return false if not exist flag_token
+    /// 4. always return true if there is no token rule applied
     pub fn token_check(&self, clear_token: u32, node: &mut Node) -> bool {
-<<<<<<< HEAD
         match &self.tokens_rule.get(&clear_token) {
             Some(&flag_token) => node.tokens.remove(&flag_token),
-            None => true
-=======
-        match &self.tokens_pairs.get(&clear_token) {
-            Some(&flag_token) => return node.tokens.remove(&flag_token),
-            None => return false,
->>>>>>> 28b46dd5
+            None => true,
         }
     }
 
@@ -224,52 +215,51 @@
         let executor_statisics = executor.clone();
         let p2p_statisics = self.clone();
         executor_statisics.spawn(
-            Interval::new(
-                Instant::now(),
-                Duration::from_secs(5)
-            ).for_each(move |_| {
-                match p2p_statisics.nodes.try_read() {
-                    Ok(nodes) => {
-                        let mut total: usize = 0;
-                        let mut active: usize = 0;
-                        if nodes.len() > 0 {
-                            let mut active_nodes = vec![];
-                            let mut output: Vec<String> = vec![];
-                            output.push(String::from("                    addr                 rev      conn  seed"));
-                            for (_hash, node) in nodes.iter(){
-                                total += 1;
-                                if node.state == STATE::ACTIVE {
-                                    active += 1;
-                                    active_nodes.push(node.clone());
+            Interval::new(Instant::now(), Duration::from_secs(5))
+                .for_each(move |_| {
+                    match p2p_statisics.nodes.try_read() {
+                        Ok(nodes) => {
+                            let mut total: usize = 0;
+                            let mut active: usize = 0;
+                            if nodes.len() > 0 {
+                                let mut active_nodes = vec![];
+                                let mut output: Vec<String> = vec![];
+                                output.push(String::from(
+                                    "                    addr                 rev      conn  seed",
+                                ));
+                                for (_hash, node) in nodes.iter() {
+                                    total += 1;
+                                    if node.state == STATE::ACTIVE {
+                                        active += 1;
+                                        active_nodes.push(node.clone());
+                                    }
                                 }
-                            }
-
-                            if active_nodes.len() > 0 {
-                                for node in active_nodes.iter() {
-                                    output.push(
-                                        format!(
+
+                                if active_nodes.len() > 0 {
+                                    for node in active_nodes.iter() {
+                                        output.push(format!(
                                             "{:>24}{:>20}{:>10}{:>6}",
                                             node.addr.to_formatted_string(),
                                             String::from_utf8_lossy(&node.revision).trim(),
-                                            format!("{}",node.connection),
-                                            match node.if_seed{
+                                            format!("{}", node.connection),
+                                            match node.if_seed {
                                                 true => "y",
-                                                _ => " "
+                                                _ => " ",
                                             }
-                                        )
-                                    );
+                                        ));
+                                    }
                                 }
+                                println!("{}", output.join("\n"));
                             }
-                            println!("{}", output.connect("\n"));
-                        }
-                        info!(target: "p2p", "total/active {}/{}", total, active);
-                    },
-                    Err(err) => {
-                        warn!(target:"p2p", "executor statisics: try read {:?}", err);
-                    }
-                }
-                Ok(())
-            }).map_err(|err| error!(target: "p2p", "executor statisics: {:?}", err))
+                            info!(target: "p2p", "total/active {}/{}", total, active);
+                        }
+                        Err(err) => {
+                            warn!(target:"p2p", "executor statisics: try read {:?}", err);
+                        }
+                    }
+                    Ok(())
+                })
+                .map_err(|err| error!(target: "p2p", "executor statisics: {:?}", err)),
         );
 
         // interval timeout
@@ -515,7 +505,6 @@
 
     /// shutdown routine
     pub fn shutdown(&self) {
-
         if let Ok(mut lock) = self.shutdown_hook.write() {
             if lock.is_some() {
                 let tx = lock.take().unwrap();
@@ -541,8 +530,6 @@
             }
             lock.clear();
         }
-
-        
     }
 
     /// rechieve a random node with td >= target_td
@@ -637,13 +624,11 @@
     /// messages with module code other than p2p module
     /// should flow into external handlers
     fn handle(&self, hash: u64, cb: ChannelBuffer, callable: Arc<Callable>) {
-        
         let p2p = self.clone();
-<<<<<<< HEAD
         debug!(target: "p2p", "handle: hash/ver/ctrl/action/route {}/{}/{}/{}/{}", &hash, cb.head.ver, cb.head.ctrl, cb.head.action, cb.head.get_route());
         // verify if flag token has been set
-        let mut pass = false;  
-        {   
+        let mut pass = false;
+        {
             if let Ok(mut lock) = self.nodes.write() {
                 if let Some(mut node) = lock.get_mut(&hash) {
                     let clear_token = cb.head.get_route();
@@ -665,37 +650,13 @@
                                 ACTION::DISCONNECT => {}
                                 _ => error!(target: "p2p", "invalid action {}", cb.head.action),
                             };
-=======
-        match VERSION::from(cb.head.ver) {
-            VERSION::V0 => {
-                match MODULE::from(cb.head.ctrl) {
-                    MODULE::P2P => {
-                        match ACTION::from(cb.head.action) {
-                            ACTION::HANDSHAKEREQ => handshake::receive_req(p2p, hash, cb),
-                            ACTION::HANDSHAKERES => handshake::receive_res(p2p, hash, cb),
-                            ACTION::ACTIVENODESREQ => active_nodes::receive_req(p2p, hash),
-                            ACTION::ACTIVENODESRES => active_nodes::receive_res(p2p, hash, cb),
-                            ACTION::DISCONNECT => {}
-                            _ => error!(target: "p2p", "invalid action {}", cb.head.action),
-                        };
-                    }
-                    MODULE::EXTERNAL => {
-                        // verify if flag token has been set
-                        if let Ok(mut lock) = self.nodes.write() {
-                            if let Some(mut node) = lock.get_mut(&hash) {
-                                let clear_token = cb.head.get_route();
-                                if self.token_check(clear_token, node) {
-                                    callable.handle(hash, cb);
-                                }
-                            }
->>>>>>> 28b46dd5
-                        }
-                        MODULE::EXTERNAL => callable.handle(hash, cb)
+                        }
+                        MODULE::EXTERNAL => callable.handle(hash, cb),
                     }
                 }
                 //VERSION::V1 => handshake::send(p2p, hash),
                 _ => error!(target: "p2p", "invalid version code"),
-            }; 
+            };
         } else {
             warn!(target: "p2p", "handle: hash/ver/ctrl/action {}/{}/{}/{}", &hash, cb.head.ver, cb.head.ctrl, cb.head.action);
         }
