--- conflicted
+++ resolved
@@ -23,16 +23,6 @@
 ///
 /// there is is no restriction to upper layer modules they could chose same version code as
 /// p2p layer since handlers would be grouped into one route with same route code
-<<<<<<< HEAD
-pub fn from(version: u16, module: u8, action: u8) -> [u8; 4] {
-    let mut bytes: [u8; 4] = [0x00; 4];
-    bytes[0] = (version >> 8) as u8;
-    bytes[1] = version as u8;
-    bytes[2] = module;
-    bytes[3] = action;
-    bytes
-}
-=======
 //pub fn from(version: u16, module: u8, action: u8) -> [u8; 4]{
 //    let mut bytes: [u8; 4] = [0x00; 4];
 //    bytes[0] = (version >> 8) as u8;
@@ -41,7 +31,6 @@
 //    bytes[3] = action;
 //    bytes
 //}
->>>>>>> 359aba76
 
 /// p2p routing version code, u16
 ///
