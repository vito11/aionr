--- conflicted
+++ resolved
@@ -44,23 +44,6 @@
 mod transaction_request;
 mod transaction_condition;
 mod mining;
-<<<<<<< HEAD
-mod seed;
-mod signature;
-mod address;
-mod hash;
-
-pub use self::seed::Seed;
-pub use self::seed::BLANK_SEED;
-pub use self::seed::SEED_SIZE;
-pub use self::signature::Signature;
-pub use self::signature::BLANK_SIGNATURE;
-pub use self::address::Address;
-pub use self::address::BLANK_ADDRESS;
-pub use self::hash::Hash;
-pub use self::hash::BLANK_HASH;
-=======
->>>>>>> 2d40451d
 
 pub use self::bytes::Bytes;
 pub use self::block::{Block, BlockTransactions, Header};
