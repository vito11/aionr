[package]
description = "Core library"
homepage = "https://aion.network"
license = "GPL-3.0"
name = "acore"
version = "0.1.0"
authors = ["Aion Foundation <admin@aion.network>"]

[dependencies]
ansi_term = "0.10"
bloomchain = { path = "../util/bloomchain" }
byteorder = "1.0"
bytes = "0.4"
state = "0.4.1"
crossbeam = "0.3"
acore-bloom-journal = { path = "../util/bloom" }
acore-bytes = { path = "../util/bytes" }
patricia-trie = { path = "../util/patricia_trie" }
acore-io = { path = "../util/io" }
aion-types = { path = "../util/aion-types"}
ethbloom = { path = "../util/ethbloom"}
memory-cache = { path = "../util/memory_cache" }
ajson = { path = "../json" }
key = { path = "../keystore/key" }
crypto = { path = "../util/crypto" }
keychain = { path = "../keystore/keychain" }
vms = { path =  "../vms" }
heapsize = "0.4"
itertools = "0.5"
lazy_static = "1.0"
log = "0.3"
lru-cache = "0.1"
num = "0.1"
num_cpus = "1.2"
aion-machine = { path = "../machine" }
parking_lot = "0.5"
rayon = "0.8"
rlp = { path = "../util/rlp" }
rlp_compress = { path = "../util/rlp_compress" }
rlp_derive = { path = "../util/rlp_derive" }
util-error = { path = "../util/error" }
stop-guard = { path = "../util/stop-guard" }
rustc-hex = "1.0"
stats = { path = "../util/stats" }
time = "0.1"
trace-time = { path = "../util/trace-time" }
using_queue = { path = "../util/using_queue" }
table = { path = "../util/table" }
triehash = { path = "../util/triehash" }
unexpected = { path = "../util/unexpected" }
journaldb = { path = "../db/journaldb" }
db = { path = "../db/core" }
equihash = { path = "../util/equihash" }
blake2b = { path = "../util/blake2b" }
avm_abi =   { path = "../util/avm_abi" }
p2p = { path = "../p2p" }
tiny-keccak = "1.4.2"
num-bigint = "0.2"
bytebuffer = "0.2.1"
transient-hashmap = "0.4"
macros = { path = "../util/macros" }
futures = "0.1.6"
tokio = "0.1.11"
<<<<<<< HEAD
rand = "0.5.5"
=======
ctrlc =             { git = "https://github.com/paritytech/rust-ctrlc.git" }
>>>>>>> e18f5efb

[dev-dependencies]
tempdir = "*"
log = "0.3"
macros =           { path = "../util/macros" }
trie-standardmap = { path = "../util/trie-standardmap" }
fastvm =           { path = "../vms/fastvm" }
vms =              { path = "../vms" }
logger =           { path = "../util/logger" }
aion-types =       { path = "../util/aion-types" }
db =               { path = "../db/core" }


[features]
slow-blocks = [] # Use SLOW_TX_DURATION="50" (compile time!) to track transactions over 50ms
json-tests = []
test-heavy = []
default = []
benches = []<|MERGE_RESOLUTION|>--- conflicted
+++ resolved
@@ -61,11 +61,8 @@
 macros = { path = "../util/macros" }
 futures = "0.1.6"
 tokio = "0.1.11"
-<<<<<<< HEAD
 rand = "0.5.5"
-=======
-ctrlc =             { git = "https://github.com/paritytech/rust-ctrlc.git" }
->>>>>>> e18f5efb
+ctrlc = { git = "https://github.com/paritytech/rust-ctrlc.git" }
 
 [dev-dependencies]
 tempdir = "*"
