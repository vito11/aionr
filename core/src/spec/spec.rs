--- conflicted
+++ resolved
@@ -36,13 +36,8 @@
 use rlp::{Rlp, RlpStream};
 use types::BlockNumber;
 use vms::{ActionParams, ActionValue, CallType, EnvInfo, ParamsType};
-<<<<<<< HEAD
-use engines::{NullEngine,AionEngine,POWEquihashEngine};
-use error::Error;
-=======
-use engine::POWEquihashEngine;
+use engine::{NullEngine,AionEngine,POWEquihashEngine};
 use types::error::Error;
->>>>>>> 600d73b5
 use executive::Executive;
 use factory::Factories;
 use header::Header;
@@ -435,22 +430,6 @@
         assert!(Spec::load(&[] as &[u8]).is_err());
     }
 
-<<<<<<< HEAD
-        #[test]
-        fn test_chain() {
-            let test_spec = Spec::new_test();
-
-            assert_eq!(
-                test_spec.state_root(),
-                "b3fd94094ccb910e058c00d6763b61472e7bf1b8a9cb2549a83a4d5a397e194e".into()
-            );
-            let genesis = test_spec.genesis_block();
-            assert_eq!(
-                BlockView::new(&genesis).header_view().hash(),
-                "579aed812b43f18210ff9e5406ae76b00dffbfba5f6f7ef2eda650780a119a55".into()
-            );
-        }
-=======
     #[test]
     fn test_chain() {
         let test_spec = Spec::new_test();
@@ -462,9 +441,8 @@
         let genesis = test_spec.genesis_block();
         assert_eq!(
             BlockView::new(&genesis).header_view().hash(),
-            "0b10f11ef884982ebeba4e34eb4ee15126ff7f513f6d3dc55528e92c6cb86ab4".into()
+            "579aed812b43f18210ff9e5406ae76b00dffbfba5f6f7ef2eda650780a119a55".into()
         );
     }
->>>>>>> 600d73b5
 
 }