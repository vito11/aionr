--- conflicted
+++ resolved
@@ -91,11 +91,10 @@
     )
     .unwrap();
 
-<<<<<<< HEAD
-    assert_eq!(client.get_stake(&H256::default(), None).unwrap(), 0);
-=======
-    assert!(client.get_stake(&H256::default(), None).is_none());
->>>>>>> 67ef349c
+    assert_eq!(
+        client.get_stake(&H256::default(), None).unwrap(),
+        0u64.into()
+    );
 }
 
 #[test]
