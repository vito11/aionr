--- conflicted
+++ resolved
@@ -370,76 +370,4 @@
     client.flush_queue();
     assert_eq!(2, client.ready_transactions().len());
     assert_eq!(2, client.miner().pending_transactions().len());
-<<<<<<< HEAD
-}
-
-#[test]
-fn transaction_proof() {
-    use client::ProvingBlockChainClient;
-
-    let client = generate_dummy_client(0);
-    let address = Address::random();
-    let test_spec = Spec::new_test();
-    for _ in 0..20 {
-        let mut b = client.prepare_open_block(
-            Address::default(),
-            (3141562.into(), 31415620.into()),
-            vec![],
-            None,
-        );
-        b.block_mut()
-            .state_mut()
-            .add_balance(&address, &5.into(), CleanupMode::NoEmpty)
-            .unwrap();
-        b.set_difficulty(U256::from(1));
-        b.block_mut().state_mut().commit().unwrap();
-        let b = b.close_and_lock().seal(&*test_spec.engine, vec![]).unwrap();
-        client.import_sealed_block(b).unwrap(); // account change is in the journal overlay
-    }
-
-    let transaction = Transaction {
-        nonce: 0.into(),
-        gas_price: 0.into(),
-        gas: 21000.into(),
-        action: Action::Call(Address::default()),
-        value: 5.into(),
-        data: Vec::new(),
-        nonce_bytes: Vec::new(),
-        gas_price_bytes: Vec::new(),
-        gas_bytes: Vec::new(),
-        value_bytes: Vec::new(),
-        transaction_type: 0x01.into(),
-    }
-    .fake_sign(address);
-
-    let proof = client
-        .prove_transaction(transaction.clone(), BlockId::Latest)
-        .unwrap()
-        .1;
-    let backend = state::backend::ProofCheck::new(&proof);
-
-    let mut factories = ::factory::Factories::default();
-    factories.accountdb = ::account_db::Factory::Plain; // raw state values, no mangled keys.
-    let root = client.best_block_header().state_root();
-
-    let mut state = State::from_existing(
-        backend,
-        root,
-        0.into(),
-        factories.clone(),
-        Arc::new(MemoryDBRepository::new()),
-    )
-    .unwrap();
-    Executive::new(
-        &mut state,
-        &client.latest_env_info(),
-        test_spec.engine.machine(),
-    )
-    .transact(&transaction, false, false)
-    .unwrap();
-
-    assert_eq!(state.balance(&Address::default()).unwrap(), 5.into());
-    assert_eq!(state.balance(&address).unwrap(), 95.into());
-=======
->>>>>>> 359aba76
 }