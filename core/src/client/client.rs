/*******************************************************************************
 * Copyright (c) 2015-2018 Parity Technologies (UK) Ltd.
 * Copyright (c) 2018-2019 Aion foundation.
 *
 *     This file is part of the aion network project.
 *
 *     The aion network project is free software: you can redistribute it
 *     and/or modify it under the terms of the GNU General Public License
 *     as published by the Free Software Foundation, either version 3 of
 *     the License, or any later version.
 *
 *     The aion network project is distributed in the hope that it will
 *     be useful, but WITHOUT ANY WARRANTY; without even the implied
 *     warranty of MERCHANTABILITY or FITNESS FOR A PARTICULAR PURPOSE.
 *     See the GNU General Public License for more details.
 *
 *     You should have received a copy of the GNU General Public License
 *     along with the aion network project source files.
 *     If not, see <https://www.gnu.org/licenses/>.
 *
 ******************************************************************************/

use super::super::transaction::UnverifiedTransaction;
use std::collections::{HashMap, HashSet, VecDeque};
use std::sync::atomic::{AtomicBool, Ordering as AtomicOrdering};
use std::sync::{Arc, Weak};
use std::time::Duration;
use time::precise_time_ns;

// util
use blake2b::blake2b;
use acore_bytes::Bytes;
use journaldb;
use kvdb::{DBTransaction, KeyValueDB};
use trie::{Trie, TrieFactory, TrieSpec};

// other
use aion_types::{Address, H128, H256, H264, U256};
use state::BasicAccount;
use block::*;
use blockchain::{BlockChain, BlockProvider, TreeRoute};
use types::blockchain::import_route::ImportRoute;
use types::blockchain::extra::TransactionAddress;
use client::Error as ClientError;
use client::{
    BlockChainClient, BlockId, BlockImportError, CallAnalytics, ChainNotify, ClientConfig,
    MiningBlockChainClient, ProvingBlockChainClient, PruningInfo, TransactionId,
};
use encoded;
use engine::Engine;
use types::error::{BlockError, CallError, ExecutionError, ImportError, ImportResult};
use executive::{contract_address, Executed, Executive};
use factory::{Factories, VmFactory};
use header::{BlockNumber, Header, Seal, SealType};
use io::*;
use log_entry::LocalizedLogEntry;
use miner::{Miner, MinerService};
use parking_lot::{Mutex, RwLock, Condvar};
use receipt::{LocalizedReceipt, Receipt};
use rlp::*;
use service::ClientIoMessage;
use spec::Spec;
use state::{State};
use db::StateDB;
use transaction::{
    Transaction,
    Action,
    LocalizedTransaction,
    PendingTransaction,
    SignedTransaction,
    AVM_TRANSACTION_TYPE,
    DEFAULT_TRANSACTION_TYPE
};
use types::filter::Filter;
use vms::{EnvInfo, LastHashes};
use verification::queue::BlockQueue;
use verification::{
    PreverifiedBlock,
    verify_block_family,
    verify_block_final
};
use views::BlockView;
use avm_abi::{AbiToken, AVMEncoder, AVMDecoder};
use key::public_to_address_ed25519;

use ctrlc::CtrlC;
<<<<<<< HEAD
=======
use num::Zero;
use num_bigint::{BigUint};
>>>>>>> 67ef349c

// re-export
#[cfg(test)]
use types::blockchain::cache::CacheSize as BlockChainCacheSize;
pub use types::block::status::BlockStatus;
pub use types::blockchain::info::BlockChainInfo;
pub use verification::queue::QueueInfo as BlockQueueInfo;

const MIN_HISTORY_SIZE: u64 = 8;

lazy_static! {
    static ref DB_CAN_STOP: AtomicBool = AtomicBool::new(false);
}

/// Report on the status of a client.
#[derive(Default, Clone, Debug, Eq, PartialEq)]
pub struct ClientReport {
    /// How many blocks have been imported so far.
    pub blocks_imported: usize,
    /// How many transactions have been applied so far.
    pub transactions_applied: usize,
    /// How much gas has been processed so far.
    pub gas_processed: U256,
    /// Memory used by state DB
    pub state_db_mem: usize,
}

impl ClientReport {
    /// Alter internal reporting to reflect the additional `block` has been processed.
    pub fn accrue_block(&mut self, block: &PreverifiedBlock) {
        self.blocks_imported += 1;
        self.transactions_applied += block.transactions.len();
        self.gas_processed = self.gas_processed + block.header.gas_used().clone();
    }
}

impl<'a> ::std::ops::Sub<&'a ClientReport> for ClientReport {
    type Output = Self;

    fn sub(mut self, other: &'a ClientReport) -> Self {
        let higher_mem = ::std::cmp::max(self.state_db_mem, other.state_db_mem);
        let lower_mem = ::std::cmp::min(self.state_db_mem, other.state_db_mem);

        self.blocks_imported -= other.blocks_imported;
        self.transactions_applied -= other.transactions_applied;
        self.gas_processed = self.gas_processed - other.gas_processed;
        self.state_db_mem = higher_mem - lower_mem;

        self
    }
}

/// Blockchain database client backed by a persistent database. Owns and manages a blockchain and a block queue.
/// Call `import_block()` to import a block asynchronously; `flush_queue()` flushes the queue.
pub struct Client {
    enabled: AtomicBool,
    chain: RwLock<Arc<BlockChain>>,
    engine: Arc<Engine>,
    config: ClientConfig,
    db: RwLock<Arc<KeyValueDB>>,
    state_db: RwLock<StateDB>,
    block_queue: BlockQueue,
    report: RwLock<ClientReport>,
    import_lock: Mutex<()>,
    miner: Arc<Miner>,
    io_channel: Mutex<IoChannel<ClientIoMessage>>,
    notify: RwLock<Vec<Weak<ChainNotify>>>,
    last_hashes: RwLock<VecDeque<H256>>,
    factories: Factories,
    history: u64,
}

impl Client {
    /// Create a new client with given parameters.
    /// The database is assumed to have been initialized with the correct columns.
    pub fn new(
        config: ClientConfig,
        spec: &Spec,
        db: Arc<KeyValueDB>,
        miner: Arc<Miner>,
        message_channel: IoChannel<ClientIoMessage>,
    ) -> Result<Arc<Client>, ::types::error::Error>
    {
        let trie_spec = match config.fat_db {
            true => TrieSpec::Fat,
            false => TrieSpec::Secure,
        };

        let trie_factory = TrieFactory::new(trie_spec);
        let factories = Factories {
            vm: VmFactory::new(),
            trie: trie_factory,
            accountdb: Default::default(),
        };

        let journal_db = journaldb::new(db.clone(), config.pruning, ::db::COL_STATE);
        let mut state_db = StateDB::new(journal_db, config.state_cache_size);
        if state_db.journal_db().is_empty() {
            // Sets the correct state root.
            state_db = spec.ensure_db_good(state_db, &factories)?;
            let mut batch = DBTransaction::new();
            state_db.journal_under(&mut batch, 0, &spec.genesis_header().hash())?;
            db.write(batch).map_err(ClientError::Database)?;
        }

        let gb = spec.genesis_block();
        let engine = spec.engine.clone();
        let unity_update = engine.machine().params().unity_update;
        let unity_base_pos_total_difficulty =
            engine.machine().params().unity_base_pos_total_difficulty;
        let chain = Arc::new(BlockChain::new(
            config.blockchain.clone(),
            &gb,
            db.clone(),
            unity_update,
            unity_base_pos_total_difficulty,
        ));

        trace!(
            target: "client",
            "Cleanup journal: DB Earliest = {:?}, Latest = {:?}",
            state_db.journal_db().earliest_era(),
            state_db.journal_db().latest_era()
        );

        let history = if config.history < MIN_HISTORY_SIZE {
            info!(target: "client", "Ignoring pruning history parameter of {}\
                , falling back to minimum of {}",
                config.history, MIN_HISTORY_SIZE);
            MIN_HISTORY_SIZE
        } else {
            config.history
        };

        if !chain
            .block_header(&chain.best_block_hash())
            .map_or(true, |h| state_db.journal_db().contains(h.state_root()))
        {
            warn!(
                target: "client",
                "State root not found for block #{} ({:x})",
                chain.best_block_number(),
                chain.best_block_hash()
            );
        }

        let block_queue = BlockQueue::new(
            config.queue.clone(),
            engine.clone(),
            message_channel.clone(),
        );

        let client = Arc::new(Client {
            enabled: AtomicBool::new(true),
            chain: RwLock::new(chain),
            engine,
            config,
            db: RwLock::new(db),
            state_db: RwLock::new(state_db),
            block_queue,
            report: RwLock::new(Default::default()),
            import_lock: Mutex::new(()),
            miner,
            io_channel: Mutex::new(message_channel),
            notify: RwLock::new(Vec::new()),
            last_hashes: RwLock::new(VecDeque::new()),
            factories,
            history,
        });

        // prune old states.
        {
            let state_db = client.state_db.read().boxed_clone();
            let chain = client.chain.read();
            client.prune_ancient(state_db, &chain)?;
        }

        // ensure buffered changes are flushed.
        client.db.read().flush().map_err(ClientError::Database)?;
        Ok(client)
    }

    /// Adds an actor to be notified on certain events
    pub fn add_notify(&self, target: Arc<ChainNotify>) {
        self.notify.write().push(Arc::downgrade(&target));
    }

    /// Returns engine reference.
    pub fn engine(&self) -> &Engine { &*self.engine }

    fn notify<F>(&self, f: F)
    where F: Fn(&ChainNotify) {
        for np in self.notify.read().iter() {
            if let Some(n) = np.upgrade() {
                f(&*n);
            }
        }
    }
    /// Flush the block import queue.
    pub fn flush_queue(&self) {
        self.block_queue.flush();
        while !self.block_queue.queue_info().is_empty() {
            self.import_verified_blocks();
        }
    }

    /// The env info as of the best block.
    pub fn latest_env_info(&self) -> EnvInfo {
        self.env_info(BlockId::Latest)
            .expect("Best block header always stored; qed")
    }

    /// The env info as of a given block.
    /// returns `None` if the block unknown.
    pub fn env_info(&self, id: BlockId) -> Option<EnvInfo> {
        self.block_header(id).map(|header| {
            EnvInfo {
                number: header.number(),
                author: header.author(),
                timestamp: header.timestamp(),
                difficulty: header.difficulty(),
                last_hashes: self.build_last_hashes(header.parent_hash()),
                gas_used: U256::default(),
                gas_limit: header.gas_limit(),
            }
        })
    }

    fn build_last_hashes(&self, parent_hash: H256) -> Arc<LastHashes> {
        {
            let hashes = self.last_hashes.read();
            if hashes.front().map_or(false, |h| h == &parent_hash) {
                let mut res = Vec::from(hashes.clone());
                res.resize(256, H256::default());
                return Arc::new(res);
            }
        }
        let mut last_hashes = LastHashes::new();
        last_hashes.resize(256, H256::default());
        last_hashes[0] = parent_hash;
        let chain = self.chain.read();
        for i in 0..255 {
            match chain.block_details(&last_hashes[i]) {
                Some(details) => {
                    last_hashes[i + 1] = details.parent.clone();
                }
                None => break,
            }
        }
        let mut cached_hashes = self.last_hashes.write();
        *cached_hashes = VecDeque::from(last_hashes.clone());
        Arc::new(last_hashes)
    }

    fn check_and_close_block(&self, block: &PreverifiedBlock) -> Result<LockedBlock, ()> {
        let engine = &*self.engine;
        let header = &block.header;

        let chain = self.chain.read();
        // Check the block isn't so old we won't be able to enact it.
        let best_block_number = chain.best_block_number();
        if self.pruning_info().earliest_state > header.number() {
            warn!(target: "client", "Block import failed for #{} ({})\nBlock is ancient (current best block: #{}).", header.number(), header.hash(), best_block_number);
            return Err(());
        }

        // Check if parent is in chain
        let parent_hash = header.parent_hash().clone();
        let parent = match chain.block_header(&parent_hash) {
            Some(h) => h,
            None => {
                warn!(target: "client", "Block import failed for #{} ({}): Parent not found ({}) ", header.number(), header.hash(), header.parent_hash());
                return Err(());
            }
        };

        // Get seal parent and seal grand parent
        let seal_type: Option<SealType> = header.seal_type().to_owned();
        let seal_parent: Option<::encoded::Header> =
            self.seal_parent_header(&parent_hash, &seal_type);
        let seal_grand_parent: Option<::encoded::Header> = match &seal_parent {
            Some(header) => self.seal_parent_header(&header.parent_hash(), &header.seal_type()),
            None => None,
        };

        // Verify block family
        let verify_family_result = verify_block_family(
            header,
            &parent,
            seal_parent.clone().map(|header| header.decode()).as_ref(),
            seal_grand_parent
                .clone()
                .map(|header| header.decode())
                .as_ref(),
            engine,
            Some((&block.bytes, &block.transactions, &**chain, self)),
        );

        if let Err(e) = verify_family_result {
            warn!(target: "client", "Stage 3 block verification failed for #{} ({})\nError: {:?}", header.number(), header.hash(), e);
            return Err(());
        };

        // Verify pos block seal
        if header.seal_type() == &Some(SealType::PoS) {
            let verify_pos_result = engine.verify_seal_pos(
                header,
                seal_parent.clone().map(|header| header.decode()).as_ref(),
                self.get_stake(
                    &header.get_pk_of_pos().unwrap_or(H256::default()),
                    Some(header.author().to_owned()),
                ),
            );
            if let Err(e) = verify_pos_result {
                warn!(target: "client", "Stage 4 block verification failed for #{} ({})\nError: {}", header.number(), header.hash(), e);
                return Err(());
            };
        }

        // Enact Verified Block
        let last_hashes = self.build_last_hashes(header.parent_hash().clone());
        let db = self.state_db.read().boxed_clone_canon(&parent_hash);

        let enact_result = enact_verified(
            block,
            engine,
            db,
            &parent,
            seal_parent.map(|header| header.decode()).as_ref(),
            seal_grand_parent.map(|header| header.decode()).as_ref(),
            last_hashes,
            self.factories.clone(),
            self.db.read().clone(),
        );
        let locked_block = enact_result.map_err(|e| {
            warn!(target: "client", "Block import failed for #{} ({})\nError: {:?}", header.number(), header.hash(), e);
        })?;

        // Final Verification
        if let Err(e) = verify_block_final(header, locked_block.block().header()) {
            warn!(target: "client", "Stage 5 block verification failed for #{} ({})\nError: {:?}", header.number(), header.hash(), e);
            return Err(());
        }

        Ok(locked_block)
    }

    fn block_difficulties(&self, id: BlockId) -> Option<(U256, U256, U256)> {
        let chain = self.chain.read();
        if let BlockId::Pending = id {
            let (latest_difficulty, latest_pow_difficulty, latest_pos_difficulty) = self
                .block_difficulties(BlockId::Latest)
                .expect("blocks in chain have details; qed");
            let pending = self
                .miner
                .pending_block_header(chain.best_block_number())
                .map(|header| {
                    (
                        header.seal_type().clone().unwrap_or_default(),
                        *header.difficulty(),
                    )
                });
            if let Some((seal_type, difficulty)) = pending {
                match seal_type {
                    SealType::PoW => {
                        let pow_difficulty = latest_pow_difficulty + difficulty;
                        return Some((
                            // TODO-UNITY: add overflow check
                            // TODO-Unity: add unity base pos total difficulty check for pending block if necessary
                            pow_difficulty
                                * ::std::cmp::max(latest_pos_difficulty, U256::from(1u64)),
                            pow_difficulty,
                            latest_pos_difficulty,
                        ));
                    }
                    SealType::PoS => {
                        let pos_difficulty = latest_pos_difficulty + difficulty;
                        return Some((
                            // TODO-UNITY: add overflow check
                            // TODO-Unity: add unity base pos total difficulty check for pending block if necessary
                            latest_pow_difficulty
                                * ::std::cmp::max(pos_difficulty, U256::from(1u64)),
                            latest_pow_difficulty,
                            pos_difficulty,
                        ));
                    }
                }
            }
            // fall back to latest
            return Some((
                latest_difficulty,
                latest_pow_difficulty,
                latest_pos_difficulty,
            ));
        }

        Self::block_hash(&chain, &self.miner, id)
            .and_then(|hash| chain.block_details(&hash))
            .map(|d| {
                (
                    d.total_difficulty,
                    d.pow_total_difficulty,
                    d.pos_total_difficulty,
                )
            })
    }

    fn calculate_enacted_retracted(
        &self,
        import_results: &[ImportRoute],
    ) -> (Vec<H256>, Vec<H256>)
    {
        fn map_to_vec(map: Vec<(H256, bool)>) -> Vec<H256> {
            map.into_iter().map(|(k, _v)| k).collect()
        }

        // In ImportRoute we get all the blocks that have been enacted and retracted by single insert.
        // Because we are doing multiple inserts some of the blocks that were enacted in import `k`
        // could be retracted in import `k+1`. This is why to understand if after all inserts
        // the block is enacted or retracted we iterate over all routes and at the end final state
        // will be in the hashmap
        let map = import_results
            .iter()
            .fold(HashMap::new(), |mut map, route| {
                for hash in &route.enacted {
                    map.insert(hash.clone(), true);
                }
                for hash in &route.retracted {
                    map.insert(hash.clone(), false);
                }
                map
            });

        // Split to enacted retracted (using hashmap value)
        let (enacted, retracted) = map.into_iter().partition(|&(_k, v)| v);
        // And convert tuples to keys
        (map_to_vec(enacted), map_to_vec(retracted))
    }

    /// This is triggered by a message coming from a block queue when the block is ready for insertion
    pub fn import_verified_blocks(&self) -> usize {
        // Shortcut out if we know we're incapable of syncing the chain.
        if !self.enabled.load(AtomicOrdering::Relaxed) {
            return 0;
        }

        let max_blocks_to_import = 4;
        let (imported_blocks, import_results, invalid_blocks, imported, proposed_blocks, duration) = {
            let mut imported_blocks = Vec::with_capacity(max_blocks_to_import);
            let mut invalid_blocks = HashSet::new();
            let mut proposed_blocks = Vec::with_capacity(max_blocks_to_import);
            let mut import_results = Vec::with_capacity(max_blocks_to_import);

            let _import_lock = self.import_lock.lock();
            let blocks = self.block_queue.drain(max_blocks_to_import);
            if blocks.is_empty() {
                return 0;
            }
            trace_time!("import_verified_blocks");
            let start = precise_time_ns();

            for block in blocks {
                let header = &block.header;
                let is_invalid = invalid_blocks.contains(header.parent_hash());
                if is_invalid {
                    invalid_blocks.insert(header.hash());
                    continue;
                }
                if let Ok(closed_block) = self.check_and_close_block(&block) {
                    imported_blocks.push(header.hash());
                    trace!(target: "block", "commit_block() number: {:?}", header.number());
                    trace!(target: "block", "commit_block() header: {:?}", header.hash());
                    let route = self.commit_block(closed_block, &header, &block.bytes);
                    import_results.push(route);
                    self.report.write().accrue_block(&block);
                } else {
                    invalid_blocks.insert(header.hash());
                }
            }

            let imported = imported_blocks.len();
            let invalid_blocks = invalid_blocks.into_iter().collect::<Vec<H256>>();

            if !invalid_blocks.is_empty() {
                self.block_queue.mark_as_bad(&invalid_blocks);
            }
            let _is_empty = self.block_queue.mark_as_good(&imported_blocks);
            let duration_ns = precise_time_ns() - start;
            (
                imported_blocks,
                import_results,
                invalid_blocks,
                imported,
                proposed_blocks,
                duration_ns,
            )
        };

        {
            if !imported_blocks.is_empty() {
                let (enacted, retracted) = self.calculate_enacted_retracted(&import_results);
                self.miner.chain_new_blocks(
                    self,
                    &imported_blocks,
                    &invalid_blocks,
                    &enacted,
                    &retracted,
                );

                self.notify(|notify| {
                    notify.new_blocks(
                        imported_blocks.clone(),
                        invalid_blocks.clone(),
                        enacted.clone(),
                        retracted.clone(),
                        Vec::new(),
                        proposed_blocks.clone(),
                        duration,
                    );
                });
            }
        }

        self.db.read().flush().expect("DB flush failed.");
        imported
    }

    // NOTE: the header of the block passed here is not necessarily sealed, as
    // it is for reconstructing the state transition.
    //
    // The header passed is from the original block data and is sealed.
    fn commit_block<B>(&self, block: B, header: &Header, block_data: &[u8]) -> ImportRoute
    where B: IsBlock + Drain {
        let hash = &header.hash();
        let number = header.number();
        let parent = header.parent_hash();
        let chain = self.chain.read();

        // Commit results
        let receipts = block.receipts().to_owned();

        assert_eq!(
            header.hash(),
            BlockView::new(block_data).header_view().hash()
        );

        let mut batch = DBTransaction::new();

        let mut state = block.drain();

        state
            .journal_under(&mut batch, number, hash)
            .expect("DB commit failed");
        trace!(target: "block", "insert block number: {:?}", number);
        let route = chain.insert_block(&mut batch, block_data, receipts.clone());

        let is_canon = route.enacted.last().map_or(false, |h| h == hash);
        state.sync_cache(&route.enacted, &route.retracted, is_canon);
        // Final commit to the DB
        self.db.read().write_buffered(batch);
        chain.commit();

        self.update_last_hashes(&parent, hash);

        if let Err(e) = self.prune_ancient(state, &chain) {
            warn!(target:"client", "Failed to prune ancient state data: {}", e);
        }

        route
    }

    // prune ancient states until below the memory limit or only the minimum amount remain.
    fn prune_ancient(&self, mut state_db: StateDB, chain: &BlockChain) -> Result<(), ClientError> {
        let number = match state_db.journal_db().latest_era() {
            Some(n) => n,
            None => return Ok(()),
        };

        // prune all ancient eras until we're below the memory target,
        // but have at least the minimum number of states.
        loop {
            // true for OverlayRecentDB, false for ArchiveDB
            let needs_pruning = state_db.journal_db().is_pruned()
                && state_db.journal_db().journal_size() >= self.config.history_mem;

            if !needs_pruning {
                break;
            }
            match state_db.journal_db().earliest_era() {
                Some(era) if era + self.history <= number => {
                    trace!(target: "client", "Pruning state for ancient era {}", era);
                    match chain.block_hash(era) {
                        Some(ancient_hash) => {
                            let mut batch = DBTransaction::new();
                            state_db.mark_canonical(&mut batch, era, &ancient_hash)?;
                            self.db.read().write_buffered(batch);
                            state_db.journal_db().flush();
                        }
                        None => debug!(target: "client", "Missing expected hash for block {}", era),
                    }
                }
                _ => break, // means that every era is kept, no pruning necessary.
            }
        }

        Ok(())
    }

    fn update_last_hashes(&self, parent: &H256, hash: &H256) {
        let mut hashes = self.last_hashes.write();
        if hashes.front().map_or(false, |h| h == parent) {
            if hashes.len() > 255 {
                hashes.pop_back();
            }
            hashes.push_front(hash.clone());
        }
    }

    /// Get shared miner reference.
    pub fn miner(&self) -> Arc<Miner> { self.miner.clone() }

    /// Replace io channel. Useful for testing.
    pub fn set_io_channel(&self, io_channel: IoChannel<ClientIoMessage>) {
        *self.io_channel.lock() = io_channel;
    }

    /// Attempt to get a copy of a specific block's final state.
    ///
    /// This will not fail if given BlockId::Latest.
    /// Otherwise, this can fail (but may not) if the DB prunes state or the block
    /// is unknown.
    pub fn state_at(&self, id: BlockId) -> Option<State<StateDB>> {
        // fast path for latest state.
        match id.clone() {
            BlockId::Pending => {
                return self
                    .miner
                    .pending_state(self.chain.read().best_block_number())
                    .or_else(|| Some(self.state()))
            }
            BlockId::Latest => return Some(self.state()),
            _ => {}
        }

        let block_number = match self.block_number(id) {
            Some(num) => num,
            None => return None,
        };

        self.block_header(id).and_then(|header| {
            let db = self.state_db.read().boxed_clone();

            // early exit for pruned blocks
            if db.is_pruned() && self.pruning_info().earliest_state > block_number {
                return None;
            }

            let root = header.state_root();
            State::from_existing(
                db,
                root,
                self.engine.machine().account_start_nonce(block_number),
                self.factories.clone(),
                self.db.read().clone(),
            )
            .ok()
        })
    }

    /// Attempt to get a copy of a specific block's beginning state.
    ///
    /// This will not fail if given BlockId::Latest.
    /// Otherwise, this can fail (but may not) if the DB prunes state.
    pub fn state_at_beginning(&self, id: BlockId) -> Option<State<StateDB>> {
        // fast path for latest state.
        match id {
            BlockId::Pending => self.state_at(BlockId::Latest),
            id => {
                match self.block_number(id) {
                    None | Some(0) => None,
                    Some(n) => self.state_at(BlockId::Number(n - 1)),
                }
            }
        }
    }

    /// Get a copy of the best block's state.
    pub fn state(&self) -> State<StateDB> {
        let header = self.best_block_header();
        State::from_existing(
            self.state_db.read().boxed_clone_canon(&header.hash()),
            header.state_root(),
            self.engine.machine().account_start_nonce(header.number()),
            self.factories.clone(),
            self.db.read().clone(),
        )
        .expect("State root of best block header always valid.")
    }

    #[cfg(test)]
    /// Get info on the cache.
    pub fn blockchain_cache_info(&self) -> BlockChainCacheSize { self.chain.read().cache_size() }

    /// Get the report.
    pub fn report(&self) -> ClientReport {
        let mut report = self.report.read().clone();
        report.state_db_mem = self.state_db.read().mem_used();
        report
    }

    /// Tick the client.
    // TODO: manage by real events.
    pub fn tick(&self) { self.check_garbage(); }

    fn check_garbage(&self) {
        self.chain.read().collect_garbage();
        self.block_queue.collect_garbage();
    }

    /// Ask the client what the history parameter is.
    pub fn pruning_history(&self) -> u64 { self.history }

    fn block_hash(chain: &BlockChain, miner: &Miner, id: BlockId) -> Option<H256> {
        match id {
            BlockId::Hash(hash) => Some(hash),
            BlockId::Number(number) => chain.block_hash(number),
            BlockId::Earliest => chain.block_hash(0),
            BlockId::Latest => Some(chain.best_block_hash()),
            BlockId::Pending => {
                miner
                    .pending_block_header(chain.best_block_number())
                    .map(|header| header.hash())
            }
        }
    }

    fn transaction_address(&self, id: TransactionId) -> Option<TransactionAddress> {
        match id {
            TransactionId::Hash(ref hash) => self.chain.read().transaction_address(hash),
            TransactionId::Location(id, index) => {
                Self::block_hash(&self.chain.read(), &self.miner, id).map(|hash| {
                    TransactionAddress {
                        block_hash: hash,
                        index,
                    }
                })
            }
        }
    }

    fn do_virtual_call(
        machine: &::machine::EthereumMachine,
        env_info: &EnvInfo,
        state: &mut State<StateDB>,
        t: &SignedTransaction,
        analytics: CallAnalytics,
    ) -> Result<Executed, CallError>
    {
        fn for_local_avm(state: &mut State<StateDB>, transaction: &SignedTransaction) -> bool {
            if transaction.tx_type() == AVM_TRANSACTION_TYPE {
                return true;
            } else if let Action::Call(a) = transaction.action {
                let code = state.code(&a).unwrap_or(None);
                if let Some(c) = code {
                    return c[0..2] != [0x60u8, 0x50];
                }
            }

            return false;
        }

        fn call(
            state: &mut State<StateDB>,
            env_info: &EnvInfo,
            machine: &::machine::EthereumMachine,
            state_diff: bool,
            transaction: &SignedTransaction,
        ) -> Result<Executed, CallError>
        {
            let original_state = if state_diff {
                Some(state.clone())
            } else {
                None
            };

            let mut ret;
            let aion040fork = machine
                .params()
                .monetary_policy_update
                .map_or(false, |v| env_info.number >= v);
            if aion040fork && for_local_avm(state, transaction) {
                let avm_result = Executive::new(state, env_info, machine)
                    .transact_virtual_bulk(&[transaction.clone()], false);
                match avm_result[0].clone() {
                    Err(x) => return Err(x.into()),
                    Ok(_) => ret = avm_result[0].clone().unwrap(),
                }
            } else {
                ret = Executive::new(state, env_info, machine)
                    .transact_virtual(transaction, false)?;
            }

            debug!(target: "vm", "local call result = {:?}", ret);

            if let Some(original) = original_state {
                ret.state_diff = Some(state.diff_from(original).map_err(ExecutionError::from)?);
            }
            Ok(ret)
        }

        let state_diff = analytics.state_diffing;

        call(state, env_info, machine, state_diff, t)
    }

    fn block_number_ref(&self, id: &BlockId) -> Option<BlockNumber> {
        match *id {
            BlockId::Number(number) => Some(number),
            BlockId::Hash(ref hash) => self.chain.read().block_number(hash),
            BlockId::Earliest => Some(0),
            BlockId::Latest => Some(self.chain.read().best_block_number()),
            BlockId::Pending => Some(self.chain.read().best_block_number() + 1),
        }
    }

    fn wait_for_db_completion() {
        let exit = Arc::new((Mutex::new(false), Condvar::new()));

        let e = exit.clone();
        CtrlC::set_handler(move || {
            DB_CAN_STOP.store(true, AtomicOrdering::SeqCst);
            e.1.notify_all();
        });

        // Wait for signal
        let mut l = exit.0.lock();
        let _ = exit.1.wait(&mut l);
    }

    /// revert database to blocknumber, only used in revert db
    pub fn revert_block(&self, to: BlockNumber) -> Result<BlockNumber, String> {
        let state_db = self.state_db.read().boxed_clone();
        if !self.config.pruning.is_stable() {
            warn!(target:"revert","your pruning strategy is unstable! revert db may cause db crash");
        }

        ::std::thread::spawn(move || {
            Self::wait_for_db_completion();
        });

        match state_db.journal_db().earliest_era() {
            Some(earliest_era) if to < earliest_era => {
                return Err(format!(
                    "In pruning mode: {} , journal for blk #{} has been pruned, the paramater \
                     'to' must grater or equal than {}",
                    self.config.pruning.as_str(),
                    to,
                    earliest_era,
                ));
            }
            _ => {}
        };
        let latest = self
            .block_number(BlockId::Latest)
            .expect("can not found latest block, db may crashed");
        if to > latest {
            return Err(format!(
                "The block #{} is greater than the current best block #{} stored in the database. \
                 Cannot move to that block.",
                to, latest
            ));
        }

        let mut batch = DBTransaction::with_capacity(10000);

        let mut stop_blk = to;

        for blk in (to + 1..=latest).rev() {
            // delete col_headers && col_boides
            let hash = self
                .block_hash(BlockId::Number(blk))
                .expect("can not found block , db may crashed");
            batch.delete(::db::COL_HEADERS, &hash);
            batch.delete(::db::COL_BODIES, &hash);
            // delete col_extra
            let mut key_blk_detail = H264::default();
            let mut key_blk_recipts = H264::default();
            key_blk_detail[0] = 0u8;
            key_blk_recipts[0] = 4u8;
            (*key_blk_detail)[1..].clone_from_slice(&hash);
            (*key_blk_recipts)[1..].clone_from_slice(&hash);
            let mut blk_number = [0u8; 5];
            blk_number[0] = 1u8;
            blk_number[1] = (blk >> 24) as u8;
            blk_number[2] = (blk >> 16) as u8;
            blk_number[3] = (blk >> 8) as u8;
            blk_number[4] = blk as u8;
            batch.delete(::db::COL_EXTRA, &hash);
            batch.delete(::db::COL_EXTRA, &key_blk_detail);
            batch.delete(::db::COL_EXTRA, &key_blk_recipts);
            batch.delete(::db::COL_EXTRA, &blk_number);
            let header = self
                .chain
                .read()
                .block_header(&hash)
                .expect("can not found block , db may crashed");
            let state_root = header.state_root();
            batch.delete(::db::COL_STATE, &state_root);
            // flush dbtransaction
            if blk % 1000 == 0 {
                info!(target:"revert","#{}", blk);
                self.db
                    .write()
                    .write(batch.clone())
                    .map_err(|e| format!("db revert failed for: {:?}", e))?;
                batch.ops.clear();
            }
            if DB_CAN_STOP.load(AtomicOrdering::SeqCst) {
                stop_blk = blk - 1;
                println!("stopped block = {}", stop_blk);
                break;
            }
        }

        let target_block_header = self
            .block(BlockId::Number(stop_blk))
            .expect("can not found block , db may crashed")
            .header()
            .decode();

        let mut target_block_details = self
            .chain
            .read()
            .block_details(&target_block_header.hash())
            .expect("can not found block , db may crashed");
        target_block_details.children.clear();

        let new_block = stop_blk;
        let new_best_hash = self
            .block_hash(BlockId::Number(new_block))
            .expect("can not found block , db may crashed");
        // revert last block detail
        {
            let details = target_block_details;
            use db::Writable;
            batch.write(::db::COL_EXTRA, &new_best_hash, &details);
        }
        // update new best hash
        let new_best_hash = self
            .block_hash(BlockId::Number(new_block))
            .expect("can not found block , db may crashed");
        batch.put(::db::COL_EXTRA, b"best", &new_best_hash);
        // reset state
        let latest_era_key = [b'l', b'a', b's', b't', 0, 0, 0, 0, 0, 0, 0, 0];
        batch.put(::db::COL_STATE, &latest_era_key, &encode(&new_block));
        self.db
            .write()
            .write(batch)
            .map_err(|e| format!("db revert failed for: {:?}", e))?;

        // DB_FINAL_STOP.store(true, AtomicOrdering::SeqCst);

        Ok(new_block)
    }

    fn build_fake_transaction(&self, call_data: Vec<u8>, call_type: Action) -> SignedTransaction {
        Transaction::new(
            0.into(),
            1.into(),
            1000_0000.into(),
            call_type,
            0.into(),
            // signature of getEffectiveStake(Address, Address)
            call_data,
            DEFAULT_TRANSACTION_TYPE,
        )
        .fake_sign(Address::default())
    }
}

impl BlockChainClient for Client {
    fn call(
        &self,
        transaction: &SignedTransaction,
        analytics: CallAnalytics,
        block: BlockId,
    ) -> Result<Executed, CallError>
    {
        let mut env_info = self.env_info(block).ok_or(CallError::StatePruned)?;
        env_info.gas_limit = U256::max_value();

        // that's just a copy of the state.
        let mut state = self.state_at(block).ok_or(CallError::StatePruned)?;
        let machine = self.engine.machine();

        debug!(target: "vm", "fake transaction = {:?}", transaction);

        Self::do_virtual_call(machine, &env_info, &mut state, transaction, analytics)
    }

    fn call_many(
        &self,
        transactions: &[(SignedTransaction, CallAnalytics)],
        block: BlockId,
    ) -> Result<Vec<Executed>, CallError>
    {
        let mut env_info = self.env_info(block).ok_or(CallError::StatePruned)?;
        env_info.gas_limit = U256::max_value();

        // that's just a copy of the state.
        let mut state = self.state_at(block).ok_or(CallError::StatePruned)?;
        let mut results = Vec::with_capacity(transactions.len());
        let machine = self.engine.machine();

        for &(ref t, analytics) in transactions {
            let ret = Self::do_virtual_call(machine, &env_info, &mut state, t, analytics)?;
            env_info.gas_used = ret.cumulative_gas_used;
            results.push(ret);
        }

        Ok(results)
    }

    /// Get coinbase according to signing account's public key
    fn get_coinbase(&self, spk: &H256) -> Option<Address> {
        let signing_address = public_to_address_ed25519(&spk);
        let mut call_data = Vec::new();
        call_data.append(
            &mut AbiToken::STRING(String::from("getCoinbaseAddressForSigningAddress")).encode(),
        );
        call_data.append(&mut AbiToken::ADDRESS(signing_address.to_owned().into()).encode());
        let tx = self.build_fake_transaction(call_data, Action::Call(self.config.stake_contract));

        self.call(&tx, Default::default(), BlockId::Latest)
            .ok()
            .map(|executed| {
                let mut decoder = AVMDecoder::new(executed.output);
                decoder
                    .decode_one_address()
                    .ok()
                    .unwrap_or([0u8; 32])
                    .into()
            })
    }

    // get the staker's vote
    // sa: public key of signing account
    // ca: coinbase address, Some(v) for imported block validation, otherwise None
<<<<<<< HEAD
    fn get_stake(&self, spk: &H256, ca: Option<Address>) -> Option<u64> {
=======
    fn get_stake(&self, spk: &H256, ca: Option<Address>) -> Option<BigUint> {
>>>>>>> 67ef349c
        let coinbase = ca.unwrap_or_else(|| self.get_coinbase(spk).unwrap_or(H256::default()));

        let signing_address = public_to_address_ed25519(spk);

        // try to get effective stake
        let mut call_data = Vec::new();
        call_data.append(&mut AbiToken::STRING(String::from("getEffectiveStake")).encode());
        call_data.append(&mut AbiToken::ADDRESS(signing_address.to_owned().into()).encode());
        call_data.append(&mut AbiToken::ADDRESS(coinbase.to_owned().into()).encode());
        let tx = self.build_fake_transaction(call_data, Action::Call(self.config.stake_contract));

        self.call(&tx, Default::default(), BlockId::Latest)
            .ok()
            .map(|executed| {
                let mut decoder = AVMDecoder::new(executed.output);
<<<<<<< HEAD
                decoder.decode_ulong().ok().unwrap_or(0u64)
=======
                decoder.decode_one_bigint().unwrap_or(BigUint::zero())
>>>>>>> 67ef349c
            })
    }

    fn estimate_gas(&self, t: &SignedTransaction, block: BlockId) -> Result<U256, CallError> {
        let (mut upper, max_upper, env_info) = {
            let mut env_info = self.env_info(block).ok_or(CallError::StatePruned)?;
            let init = env_info.gas_limit;
            let max = init * U256::from(10);
            env_info.gas_limit = max;
            (init, max, env_info)
        };

        // that's just a copy of the state.
        let original_state = self.state_at(block).ok_or(CallError::StatePruned)?;
        let sender = t.sender();

        let cond = |gas| {
            let mut tx = t.as_unsigned().clone();
            tx.gas = gas;
            let tx = tx.fake_sign(sender.clone());

            let mut state = original_state.clone();
            Ok(Executive::new(&mut state, &env_info, self.engine.machine())
                .transact_virtual(&tx, false)
                .map(|r| r.exception.as_str() == "")
                .unwrap_or(false))
        };

        if !cond(upper)? {
            upper = max_upper;
            if !cond(upper)? {
                trace!(target: "estimate_gas", "estimate_gas failed with {}", upper);
                let err = ExecutionError::Internal(format!(
                    "Requires higher than upper limit of {}",
                    upper
                ));
                return Err(err.into());
            }
        }
        let lower = t.gas_required();
        if cond(lower)? {
            trace!(target: "estimate_gas", "estimate_gas succeeded with {}", lower);
            return Ok(lower);
        }

        /// Find transition point between `lower` and `upper` where `cond` changes from `false` to `true`.
        /// Returns the lowest value between `lower` and `upper` for which `cond` returns true.
        /// We assert: `cond(lower) = false`, `cond(upper) = true`
        fn binary_chop<F, E>(mut lower: U256, mut upper: U256, mut cond: F) -> Result<U256, E>
        where F: FnMut(U256) -> Result<bool, E> {
            while upper - lower > 1.into() {
                let mid = (lower + upper) / 2.into();
                trace!(target: "estimate_gas", "{} .. {} .. {}", lower, mid, upper);
                let c = cond(mid)?;
                match c {
                    true => upper = mid,
                    false => lower = mid,
                };
                trace!(target: "estimate_gas", "{} => {} .. {}", c, lower, upper);
            }
            Ok(upper)
        }

        // binary chop to non-excepting call with gas somewhere between 21000 and block gas limit
        trace!(target: "estimate_gas", "estimate_gas chopping {} .. {}", lower, upper);
        binary_chop(lower, upper, cond)
    }

    fn replay(&self, id: TransactionId, analytics: CallAnalytics) -> Result<Executed, CallError> {
        let address = self
            .transaction_address(id)
            .ok_or(CallError::TransactionNotFound)?;
        let block = BlockId::Hash(address.block_hash);

        const PROOF: &'static str =
            "The transaction address contains a valid index within block; qed";
        Ok(self
            .replay_block_transactions(block, analytics)?
            .nth(address.index)
            .expect(PROOF))
    }

    fn replay_block_transactions(
        &self,
        block: BlockId,
        analytics: CallAnalytics,
    ) -> Result<Box<Iterator<Item = Executed>>, CallError>
    {
        let mut env_info = self.env_info(block).ok_or(CallError::StatePruned)?;
        let body = self.block_body(block).ok_or(CallError::StatePruned)?;
        let mut state = self
            .state_at_beginning(block)
            .ok_or(CallError::StatePruned)?;
        let txs = body.transactions();
        let engine = self.engine.clone();

        const PROOF: &'static str =
            "Transactions fetched from blockchain; blockchain transactions are valid; qed";
        const EXECUTE_PROOF: &'static str = "Transaction replayed; qed";

        Ok(Box::new(txs.into_iter().map(move |t| {
            let t = SignedTransaction::new(t).expect(PROOF);
            let machine = engine.machine();
            let x = Self::do_virtual_call(machine, &env_info, &mut state, &t, analytics)
                .expect(EXECUTE_PROOF);
            env_info.gas_used = env_info.gas_used + x.gas_used;
            x
        })))
    }

    fn disable(&self) {
        self.enabled.store(false, AtomicOrdering::Relaxed);
        self.clear_queue();
    }

    fn spec_name(&self) -> String { self.config.spec_name.clone() }

    fn best_block_header(&self) -> encoded::Header { self.chain.read().best_block_header() }

    fn best_block_header_with_seal_type(&self, seal_type: &SealType) -> Option<encoded::Header> {
        self.chain
            .read()
            .best_block_header_with_seal_type(seal_type)
    }

    fn calculate_difficulty(
        &self,
        parent_header: Option<&Header>,
        grand_parent_header: Option<&Header>,
    ) -> U256
    {
        let engine = &*self.engine;
        engine.calculate_difficulty(parent_header, grand_parent_header)
    }

    fn block_header(&self, id: BlockId) -> Option<::encoded::Header> {
        let chain = self.chain.read();

        if let BlockId::Pending = id {
            if let Some(block) = self.miner.pending_block(chain.best_block_number()) {
                return Some(encoded::Header::new(block.header.rlp(Seal::Without)));
            }
            // fall back to latest
            return self.block_header(BlockId::Latest);
        }

        Self::block_hash(&chain, &self.miner, id).and_then(|hash| chain.block_header_data(&hash))
    }

    fn block_header_data(&self, hash: &H256) -> Option<::encoded::Header> {
        let chain = self.chain.read();
        chain.block_header_data(hash)
    }

    fn seal_parent_header(
        &self,
        parent_hash: &H256,
        seal_type: &Option<SealType>,
    ) -> Option<::encoded::Header>
    {
        let chain = self.chain.read();
        chain.seal_parent_header(parent_hash, seal_type)
    }

    fn block_number(&self, id: BlockId) -> Option<BlockNumber> { self.block_number_ref(&id) }

    fn block_body(&self, id: BlockId) -> Option<encoded::Body> {
        let chain = self.chain.read();

        if let BlockId::Pending = id {
            if let Some(block) = self.miner.pending_block(chain.best_block_number()) {
                return Some(encoded::Body::new(BlockChain::block_to_body(
                    &block.rlp_bytes(Seal::Without),
                )));
            }
            // fall back to latest
            return self.block_body(BlockId::Latest);
        }

        Self::block_hash(&chain, &self.miner, id).and_then(|hash| chain.block_body(&hash))
    }

    fn block(&self, id: BlockId) -> Option<encoded::Block> {
        let chain = self.chain.read();

        if let BlockId::Pending = id {
            if let Some(block) = self.miner.pending_block(chain.best_block_number()) {
                return Some(encoded::Block::new(block.rlp_bytes(Seal::Without)));
            }
            // fall back to latest
            return self.block(BlockId::Latest);
        }

        Self::block_hash(&chain, &self.miner, id).and_then(|hash| chain.block(&hash))
    }

    fn block_status(&self, id: BlockId) -> BlockStatus {
        if let BlockId::Pending = id {
            return BlockStatus::Pending;
        }

        let chain = self.chain.read();

        match Self::block_hash(&chain, &self.miner, id) {
            Some(ref hash) => {
                // Must first check verification queue, then check blockchain to avoid
                // multi-thread bug.
                // This is because when importing a verified block, it is firstly added
                // into the blockchain then get removed from the verification queue.
                let mut status: BlockStatus = self.block_queue.status(hash).into();
                if chain.is_known(hash) {
                    status = BlockStatus::InChain;
                }
                status
            }
            None => BlockStatus::Unknown,
        }
    }

    // TODO-UNITY: change back after finishing sync rf
    fn block_total_difficulty(&self, id: BlockId) -> Option<(U256, U256, U256)> {
        self.block_difficulties(id)
    }

    fn nonce(&self, address: &Address, id: BlockId) -> Option<U256> {
        self.state_at(id).and_then(|s| s.nonce(address).ok())
    }

    //TODO: update account type
    fn storage_root(&self, address: &Address, id: BlockId) -> Option<H256> {
        self.state_at(id)
            .and_then(|s| s.storage_root(address).ok())
            .and_then(|x| x)
    }

    fn block_hash(&self, id: BlockId) -> Option<H256> {
        let chain = self.chain.read();
        Self::block_hash(&chain, &self.miner, id)
    }

    fn code(&self, address: &Address, id: BlockId) -> Option<Option<Bytes>> {
        self.state_at(id)
            .and_then(|s| s.code(address).ok())
            .map(|c| c.map(|c| (&*c).clone()))
    }

    fn code_hash(&self, address: &Address, id: BlockId) -> Option<H256> {
        self.state_at(id).and_then(|s| s.code_hash(address).ok())
    }

    fn balance(&self, address: &Address, id: BlockId) -> Option<U256> {
        self.state_at(id).and_then(|s| s.balance(address).ok())
    }

    fn storage_at(&self, address: &Address, position: &H128, id: BlockId) -> Option<H128> {
        let value = self
            .state_at(id)
            .and_then(|s| s.storage_at(address, &position[..].to_vec()).ok());
        if let Some(v1) = value {
            if let Some(v) = v1 {
                let mut ret = vec![0u8; 16];
                for idx in 0..v.len() {
                    ret[16 - v.len() + idx] = v[idx];
                }
                Some(ret[..].into())
            } else {
                None
            }
        } else {
            None
        }
    }

    fn list_accounts(
        &self,
        id: BlockId,
        after: Option<&Address>,
        count: u64,
    ) -> Option<Vec<Address>>
    {
        if !self.factories.trie.is_fat() {
            trace!(target: "fatdb", "list_accounts: Not a fat DB");
            return None;
        }

        let state = match self.state_at(id) {
            Some(state) => state,
            _ => return None,
        };

        let (root, db) = state.drop();
        let trie = match self.factories.trie.readonly(db.as_hashstore(), &root) {
            Ok(trie) => trie,
            _ => {
                trace!(target: "fatdb", "list_accounts: Couldn't open the DB");
                return None;
            }
        };

        let mut iter = match trie.iter() {
            Ok(iter) => iter,
            _ => return None,
        };

        if let Some(after) = after {
            if let Err(e) = iter.seek(after) {
                trace!(target: "fatdb", "list_accounts: Couldn't seek the DB: {:?}", e);
            }
        }

        let accounts = iter
            .filter_map(|item| item.ok().map(|(addr, _)| Address::from_slice(&addr)))
            .take(count as usize)
            .collect();

        Some(accounts)
    }

    fn list_storage(
        &self,
        id: BlockId,
        account: &Address,
        after: Option<&H128>,
        count: u64,
    ) -> Option<Vec<H128>>
    {
        if !self.factories.trie.is_fat() {
            trace!(target: "fatdb", "list_stroage: Not a fat DB");
            return None;
        }

        let state = match self.state_at(id) {
            Some(state) => state,
            _ => return None,
        };

        let root = match state.storage_root(account) {
            Ok(Some(root)) => root,
            _ => return None,
        };

        let (_, db) = state.drop();
        let account_db = self
            .factories
            .accountdb
            .readonly(db.as_hashstore(), blake2b(account));
        let trie = match self
            .factories
            .trie
            .readonly(account_db.as_hashstore(), &root)
        {
            Ok(trie) => trie,
            _ => {
                trace!(target: "fatdb", "list_storage: Couldn't open the DB");
                return None;
            }
        };

        let mut iter = match trie.iter() {
            Ok(iter) => iter,
            _ => return None,
        };

        if let Some(after) = after {
            if let Err(e) = iter.seek(after) {
                trace!(target: "fatdb", "list_accounts: Couldn't seek the DB: {:?}", e);
            }
        }

        let keys = iter
            .filter_map(|item| item.ok().map(|(key, _)| H128::from_slice(&key)))
            .take(count as usize)
            .collect();

        Some(keys)
    }

    fn transaction(&self, id: TransactionId) -> Option<LocalizedTransaction> {
        self.transaction_address(id)
            .and_then(|address| self.chain.read().transaction(&address))
    }

    fn transaction_block(&self, id: TransactionId) -> Option<H256> {
        self.transaction_address(id).map(|addr| addr.block_hash)
    }

    fn transaction_receipt(&self, id: TransactionId) -> Option<LocalizedReceipt> {
        let chain = self.chain.read();
        self.transaction_address(id).and_then(|address| {
            chain
                .block_number(&address.block_hash)
                .and_then(|block_number| {
                    let transaction = chain.block_body(&address.block_hash).and_then(|body| {
                        body.view().localized_transaction_at(
                            &address.block_hash,
                            block_number,
                            address.index,
                        )
                    });

                    let previous_receipts = (0..address.index + 1)
                        .map(|index| {
                            let mut address = address.clone();
                            address.index = index;
                            chain.transaction_receipt(&address)
                        })
                        .collect();
                    match (transaction, previous_receipts) {
                        (Some(transaction), Some(previous_receipts)) => {
                            Some(transaction_receipt(transaction, previous_receipts))
                        }
                        _ => None,
                    }
                })
        })
    }

    fn tree_route(&self, from: &H256, to: &H256) -> Option<TreeRoute> {
        let chain = self.chain.read();
        match chain.is_known(from) && chain.is_known(to) {
            true => chain.tree_route(from.clone(), to.clone()),
            false => None,
        }
    }

    fn state_data(&self, hash: &H256) -> Option<Bytes> {
        self.state_db.read().journal_db().state(hash)
    }

    fn block_receipts(&self, hash: &H256) -> Option<Bytes> {
        self.chain
            .read()
            .block_receipts(hash)
            .map(|receipts| ::rlp::encode(&receipts).into_vec())
    }

    fn import_block(&self, bytes: Bytes) -> Result<H256, BlockImportError> {
        use verification::queue::kind::blocks::Unverified;
        use verification::queue::kind::BlockLike;

        // create unverified block here so the `blake2b` calculation can be cached.
        let unverified = Unverified::new(bytes);

        {
            if self.chain.read().is_known(&unverified.hash()) {
                return Err(BlockImportError::Import(ImportError::AlreadyInChain));
            }

            let parent_hash = unverified.parent_hash();
            debug!(target: "block","parent_hash: {}", parent_hash);

            let status = self.block_status(BlockId::Hash(parent_hash));
            if status == BlockStatus::Unknown || status == BlockStatus::Pending {
                return Err(BlockImportError::Block(BlockError::UnknownParent(
                    unverified.parent_hash(),
                )));
            }
        }
        Ok(self.block_queue.import(unverified)?)
    }

    fn queue_info(&self) -> BlockQueueInfo { self.block_queue.queue_info() }

    fn clear_queue(&self) { self.block_queue.clear(); }

    fn clear_bad(&self) { self.block_queue.clear_bad(); }

    fn chain_info(&self) -> BlockChainInfo {
        let mut chain_info = self.chain.read().chain_info();

        // TODO-UNITY: add overflow check
        // TODO-Unity: pending_total_difficulty is not used now. To add unity base pos total difficulty factor if necessary.
        // TODO: It will add up the difficulty of all the blocks in the queue, regardless of whether the block can be successfully verified.
        // TODO: Find a better way to fix it if we want to use pending_total_difficulty.
        chain_info.pending_total_difficulty = (chain_info.pow_total_difficulty
            + self.block_queue.pow_total_difficulty())
            * ::std::cmp::max(
                chain_info.pos_total_difficulty + self.block_queue.pos_total_difficulty(),
                U256::from(1u64),
            );
        chain_info
    }

    fn logs(&self, filter: Filter) -> Vec<LocalizedLogEntry> {
        let (from, to) = match (
            self.block_number_ref(&filter.from_block),
            self.block_number_ref(&filter.to_block),
        ) {
            (Some(from), Some(to)) => (from, to),
            _ => return Vec::new(),
        };

        let chain = self.chain.read();
        let blocks = filter
            .bloom_possibilities()
            .iter()
            .map(move |bloom| chain.blocks_with_bloom(bloom, from, to))
            .flat_map(|m| m)
            // remove duplicate elements
            .collect::<HashSet<u64>>()
            .into_iter()
            .collect::<Vec<u64>>();

        self.chain
            .read()
            .logs(blocks, |entry| filter.matches(entry), filter.limit)
    }

    fn last_hashes(&self) -> LastHashes {
        (*self.build_last_hashes(self.chain.read().best_block_hash())).clone()
    }

    fn import_queued_transactions(&self, transactions: Vec<UnverifiedTransaction>) {
        trace_time!("import_queued_transactions");

        self.miner.import_external_transactions(self, transactions);
    }

    fn ready_transactions(&self) -> Vec<PendingTransaction> {
        let (number, timestamp) = {
            let chain = self.chain.read();
            (chain.best_block_number(), chain.best_block_timestamp())
        };
        self.miner.ready_transactions(number, timestamp)
    }

    fn new_block_chained(&self) {
        let channel = self.io_channel.lock().clone();
        if let Err(e) = channel.send(ClientIoMessage::NewChainHead) {
            debug!("Sending new block chained message failed: {:?}", e);
        }
    }

    fn pruning_info(&self) -> PruningInfo {
        PruningInfo {
            earliest_chain: self.chain.read().first_block_number().unwrap_or(1),
            earliest_state: self
                .state_db
                .read()
                .journal_db()
                .earliest_era()
                .unwrap_or(0),
        }
    }
}

impl MiningBlockChainClient for Client {
    fn as_block_chain_client(&self) -> &BlockChainClient { self }

    fn prepare_open_block(
        &self,
        author: Address,
        gas_range_target: (U256, U256),
        extra_data: Bytes,
        seal_type: Option<SealType>,
        timestamp: Option<u64>,
    ) -> OpenBlock
    {
        let engine = &*self.engine;
        let chain = self.chain.read();
        let h = chain.best_block_hash();
        let best_header = &chain
            .block_header(&h)
            .expect("h is best block hash: so its header must exist: qed");

        let seal_parent: Option<::encoded::Header> =
            self.seal_parent_header(&best_header.hash(), &seal_type);
        let seal_grand_parent: Option<::encoded::Header> = match &seal_parent {
            Some(header) => self.seal_parent_header(&header.parent_hash(), &header.seal_type()),
            None => None,
        };

        let open_block = OpenBlock::new(
            engine,
            self.factories.clone(),
            self.state_db.read().boxed_clone_canon(&h),
            best_header,
            seal_type.unwrap_or_default(),
            seal_parent.map(|header| header.decode()).as_ref(),
            seal_grand_parent.map(|header| header.decode()).as_ref(),
            self.build_last_hashes(h.clone()),
            author,
            gas_range_target,
            extra_data,
            self.db.read().clone(),
            timestamp,
        )
        .expect(
            "OpenBlock::new only fails if parent state root invalid; state root of best block's \
             header is never invalid; qed",
        );

        open_block
    }

    fn reopen_block(&self, block: ClosedBlock) -> OpenBlock {
        let engine = &*self.engine;
        let block = block.reopen(engine);
        block
    }

    fn vm_factory(&self) -> &VmFactory { &self.factories.vm }

    fn broadcast_transaction(&self, transaction: Bytes) {
        self.notify(|notify| {
            notify.transactions_received(&vec![transaction.clone()]);
        });
    }

    fn broadcast_proposal_block(&self, block: SealedBlock) {
        self.notify(|notify| {
            notify.new_blocks(
                vec![],
                vec![],
                vec![],
                vec![],
                vec![],
                vec![block.rlp_bytes()],
                0,
            );
        });
    }

    fn import_sealed_block(&self, block: SealedBlock) -> ImportResult {
        let h = block.header().hash();
        let start = precise_time_ns();
        let route = {
            // scope for self.import_lock
            let _import_lock = self.import_lock.lock();
            trace_time!("import_sealed_block");

            let number = block.header().number();
            let block_data = block.rlp_bytes();
            let header = block.header().clone();

            let route = self.commit_block(block, &header, &block_data);
            trace!(target: "client", "Imported sealed block #{} ({})", number, h);
            self.state_db
                .write()
                .sync_cache(&route.enacted, &route.retracted, false);
            route
        };
        let (enacted, retracted) = self.calculate_enacted_retracted(&[route]);
        self.miner
            .chain_new_blocks(self, &[h.clone()], &[], &enacted, &retracted);
        self.notify(|notify| {
            notify.new_blocks(
                vec![h.clone()],
                vec![],
                enacted.clone(),
                retracted.clone(),
                vec![h.clone()],
                vec![],
                precise_time_ns() - start,
            );
        });
        self.db.read().flush().expect("DB flush failed.");
        // clear pending PoS blocks
        self.miner.clear_pos_pending();
        Ok(h)
    }

    fn prepare_block_interval(&self) -> Duration { self.miner.prepare_block_interval() }
}

impl ProvingBlockChainClient for Client {
    fn prove_storage(&self, key1: H256, key2: H256, id: BlockId) -> Option<(Vec<Bytes>, H256)> {
        self.state_at(id)
            .and_then(move |state| state.prove_storage(key1, key2).ok())
    }

    fn prove_account(&self, key1: H256, id: BlockId) -> Option<(Vec<Bytes>, BasicAccount)> {
        self.state_at(id)
            .and_then(move |state| state.prove_account(key1).ok())
    }
}

/// Returns `LocalizedReceipt` given `LocalizedTransaction`
/// and a vector of receipts from given block up to transaction index.
fn transaction_receipt(
    mut tx: LocalizedTransaction,
    mut receipts: Vec<Receipt>,
) -> LocalizedReceipt
{
    assert_eq!(
        receipts.len(),
        tx.transaction_index + 1,
        "All previous receipts are provided."
    );

    let sender = tx.sender();
    let receipt = receipts.pop().expect("Current receipt is provided; qed");
    let prior_gas_used = receipts.iter().fold(0.into(), |b, r| b + r.gas_used);
    let no_of_logs = receipts
        .into_iter()
        .map(|receipt| receipt.logs().len())
        .sum::<usize>();
    let transaction_hash = tx.hash().clone();
    let block_hash = tx.block_hash;
    let block_number = tx.block_number;
    let transaction_index = tx.transaction_index;

    LocalizedReceipt {
        transaction_hash: transaction_hash,
        transaction_index: transaction_index,
        block_hash: block_hash,
        block_number: block_number,
        cumulative_gas_used: receipt.gas_used + prior_gas_used,
        gas_used: receipt.gas_used,
        contract_address: match tx.action {
            Action::Call(_) => None,
            Action::Create => Some(contract_address(&sender, &tx.nonce).0),
        },
        logs: receipt
            .logs()
            .into_iter()
            .enumerate()
            .map(|(i, log)| {
                LocalizedLogEntry {
                    entry: log.clone(),
                    block_hash: block_hash,
                    block_number: block_number,
                    transaction_hash: transaction_hash,
                    transaction_index: transaction_index,
                    transaction_log_index: i,
                    log_index: no_of_logs + i,
                }
            })
            .collect(),
        log_bloom: receipt.log_bloom().clone(),
        state_root: receipt.state_root().clone(),
        from: Some(sender),
        to: match tx.action {
            Action::Create => None,
            Action::Call(ref address) => Some(address.clone().into()),
        },
        gas_price: tx.gas_price,
        gas_limit: tx.gas,
        output: receipt.output,
        error_message: receipt.error_message,
    }
}

#[cfg(test)]
mod tests {

    #[test]
    fn should_not_cache_details_before_commit() {
        use client::BlockChainClient;
        use helpers::{generate_dummy_client, get_good_dummy_block_hash};

        use std::thread;
        use std::time::Duration;
        use std::sync::Arc;
        use std::sync::atomic::{AtomicBool, Ordering};
        use kvdb::DBTransaction;

        let client = generate_dummy_client(0);
        let genesis = client.chain_info().best_block_hash;
        let (new_hash, new_block) = get_good_dummy_block_hash(None);

        let go = {
            // Separate thread uncommited transaction
            let go = Arc::new(AtomicBool::new(false));
            let go_thread = go.clone();
            let another_client = client.clone();
            thread::spawn(move || {
                let mut batch = DBTransaction::new();
                another_client
                    .chain
                    .read()
                    .insert_block(&mut batch, &new_block, Vec::new());
                go_thread.store(true, Ordering::SeqCst);
            });
            go
        };

        while !go.load(Ordering::SeqCst) {
            thread::park_timeout(Duration::from_millis(5));
        }

        assert!(client.tree_route(&genesis, &new_hash).is_none());
    }
}<|MERGE_RESOLUTION|>--- conflicted
+++ resolved
@@ -84,11 +84,8 @@
 use key::public_to_address_ed25519;
 
 use ctrlc::CtrlC;
-<<<<<<< HEAD
-=======
 use num::Zero;
 use num_bigint::{BigUint};
->>>>>>> 67ef349c
 
 // re-export
 #[cfg(test)]
@@ -1137,11 +1134,7 @@
     // get the staker's vote
     // sa: public key of signing account
     // ca: coinbase address, Some(v) for imported block validation, otherwise None
-<<<<<<< HEAD
-    fn get_stake(&self, spk: &H256, ca: Option<Address>) -> Option<u64> {
-=======
     fn get_stake(&self, spk: &H256, ca: Option<Address>) -> Option<BigUint> {
->>>>>>> 67ef349c
         let coinbase = ca.unwrap_or_else(|| self.get_coinbase(spk).unwrap_or(H256::default()));
 
         let signing_address = public_to_address_ed25519(spk);
@@ -1157,11 +1150,7 @@
             .ok()
             .map(|executed| {
                 let mut decoder = AVMDecoder::new(executed.output);
-<<<<<<< HEAD
-                decoder.decode_ulong().ok().unwrap_or(0u64)
-=======
                 decoder.decode_one_bigint().unwrap_or(BigUint::zero())
->>>>>>> 67ef349c
             })
     }
 
