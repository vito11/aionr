--- conflicted
+++ resolved
@@ -1570,12 +1570,9 @@
         let mut chain_info = self.chain.read().chain_info();
 
         // TODO-UNITY: add overflow check
-<<<<<<< HEAD
         // TODO-Unity: pending_total_difficulty is not used now. To add unity base pos total difficulty factor if necessary.
-=======
         // TODO: It will add up the difficulty of all the blocks in the queue, regardless of whether the block can be successfully verified.
-        // TODO: Find a better way to fix it if you want to use pending_total_difficulty.
->>>>>>> 93e1a9d0
+        // TODO: Find a better way to fix it if we want to use pending_total_difficulty.
         chain_info.pending_total_difficulty = (chain_info.pow_total_difficulty
             + self.block_queue.pow_total_difficulty())
             * ::std::cmp::max(
