/*******************************************************************************
 * Copyright (c) 2015-2018 Parity Technologies (UK) Ltd.
 * Copyright (c) 2018-2019 Aion foundation.
 *
 *     This file is part of the aion network project.
 *
 *     The aion network project is free software: you can redistribute it
 *     and/or modify it under the terms of the GNU General Public License
 *     as published by the Free Software Foundation, either version 3 of
 *     the License, or any later version.
 *
 *     The aion network project is distributed in the hope that it will
 *     be useful, but WITHOUT ANY WARRANTY; without even the implied
 *     warranty of MERCHANTABILITY or FITNESS FOR A PARTICULAR PURPOSE.
 *     See the GNU General Public License for more details.
 *
 *     You should have received a copy of the GNU General Public License
 *     along with the aion network project source files.
 *     If not, see <https://www.gnu.org/licenses/>.
 *
 ******************************************************************************/

<<<<<<< HEAD
use std::collections::{BTreeMap, HashSet};
use std::sync::Arc;
use std::time::{self, Duration, Instant};
use std::thread;
use rustc_hex::FromHex;

=======
>>>>>>> 359aba76
use account_provider::AccountProvider;
use acore_bytes::Bytes;
use aion_types::{Address, H256, U256};
use ansi_term::Colour;
use block::{Block, ClosedBlock, IsBlock};
use client::{BlockId, MiningBlockChainClient, TransactionId};
use engine::AionEngine;
use header::{BlockNumber, Header};
use types::error::*;
use io::IoChannel;
use miner::{MinerService, MinerStatus};
use parking_lot::{Mutex, RwLock};
use receipt::Receipt;
use spec::Spec;
use state::State;
use std::collections::{BTreeMap, HashSet};
use std::sync::Arc;
use std::thread;
use std::time::{self, Duration, Instant};
use transaction::{
    Condition as TransactionCondition,
    Error as TransactionError,
    PendingTransaction,
    SignedTransaction,
    UnverifiedTransaction,
};
use transaction::banning_queue::{BanningTransactionQueue, Threshold};
use transaction::local_transactions::TxIoMessage;
use transaction::transaction_pool::TransactionPool;
use transaction::transaction_queue::{
    AccountDetails, PrioritizationStrategy, RemovalReason, TransactionOrigin, TransactionQueue,
};
use using_queue::{GetAction, UsingQueue};
<<<<<<< HEAD
use block::{Block, IsBlock, ClosedBlock, SealedBlock};
use client::{MiningBlockChainClient, BlockId, TransactionId};
use header::{Header, BlockNumber, SealType};
use io::IoChannel;
use receipt::Receipt;
use spec::Spec;
use state::State;
use rcrypto::ed25519;
use key::Ed25519KeyPair;
=======
>>>>>>> 359aba76

/// Different possible definitions for pending transaction set.
#[derive(Debug, PartialEq)]
pub enum PendingSet {
    /// Always just the transactions in the queue. These have had only cheap checks.
    AlwaysQueue,
    /// Always just the transactions in the sealing block. These have had full checks but
    /// may be empty if the node is not actively mining or has force_sealing enabled.
    AlwaysSealing,
    /// Try the sealing block, but if it is not currently sealing, fallback to the queue.
    SealingOrElseQueue,
}

/// Transaction queue banning settings.
#[derive(Debug, PartialEq, Clone)]
pub enum Banning {
    /// Banning in transaction queue is disabled
    Disabled,
    /// Banning in transaction queue is enabled
    Enabled {
        /// Upper limit of transaction processing time before banning.
        offend_threshold: Duration,
        /// Number of similar offending transactions before banning.
        min_offends: u16,
        /// Number of seconds the offender is banned for.
        ban_duration: Duration,
    },
}

/// Configures the behaviour of the miner.
#[derive(Debug, PartialEq)]
pub struct MinerOptions {
    /// Force the miner to reseal, even when nobody has asked for work.
    pub force_sealing: bool,
    /// Minimum period between transaction-inspired reseals.
    pub reseal_min_period: Duration,
    /// Preparing block interval
    pub prepare_block_interval: Duration,
    /// Maximum amount of gas to bother considering for block insertion.
    pub tx_gas_limit: U256,
    /// Maximum memory usage of transactions in the queue (current / future).
    pub tx_queue_memory_limit: Option<usize>,
    /// Strategy to use for prioritizing transactions in the queue.
    pub tx_queue_strategy: PrioritizationStrategy,
    /// Whether we should fallback to providing all the queue's transactions or just pending.
    pub pending_set: PendingSet,
    /// How many historical work packages can we store before running out?
    pub work_queue_size: usize,
    /// Can we submit two different solutions for the same block and expect both to result in an import?
    pub enable_resubmission: bool,
    /// Banning settings.
    pub tx_queue_banning: Banning,
    /// Create a pending block with maximal possible gas limit.
    /// NOTE: Such block will contain all pending transactions but
    /// will be invalid if mined.
    pub infinite_pending_block: bool,
    /// minimal gas price of a transaction to be accepted by the miner/transaction queue
    pub minimal_gas_price: U256,
    /// maximal gas price of a transaction to be accepted by the miner/transaction queue
    pub maximal_gas_price: U256,
    /// maximal gas price of a new local transaction to be accepted by the miner/transaction queue when using dynamic gas price
    pub local_max_gas_price: U256,
    /// Staker private key
    pub staker_private_key: Option<String>,
}

impl Default for MinerOptions {
    fn default() -> Self {
        MinerOptions {
            force_sealing: false,
            tx_gas_limit: !U256::zero(),
            tx_queue_memory_limit: Some(2 * 1024 * 1024),
            tx_queue_strategy: PrioritizationStrategy::GasPriceOnly,
            pending_set: PendingSet::AlwaysQueue,
            reseal_min_period: Duration::from_secs(4),
            prepare_block_interval: Duration::from_secs(4),
            work_queue_size: 20,
            enable_resubmission: true,
            tx_queue_banning: Banning::Disabled,
            infinite_pending_block: false,
            minimal_gas_price: 10_000_000_000u64.into(),
            maximal_gas_price: 9_000_000_000_000_000_000u64.into(),
            local_max_gas_price: 100_000_000_000u64.into(),
            staker_private_key: None,
        }
    }
}

struct SealingWork {
    queue: UsingQueue<ClosedBlock>,
    enabled: bool,
}

/// Keeps track of transactions using priority queue and holds currently mined block.
/// Handles preparing work for "work sealing".
pub struct Miner {
    // NOTE [ToDr]  When locking always lock in this order!
    transaction_pool: TransactionPool,
    sealing_work: Mutex<SealingWork>,
    next_allowed_reseal: Mutex<Instant>,
    sealing_block_last_request: Mutex<u64>,
    // for sealing...
    options: MinerOptions,
    gas_range_target: RwLock<(U256, U256)>,
    author: RwLock<Address>,
    // TOREMOVE: Unity MS1 use only.
    staker: Option<Ed25519KeyPair>,
    extra_data: RwLock<Bytes>,
    engine: Arc<AionEngine>,
    accounts: Option<Arc<AccountProvider>>,
    tx_message: Mutex<IoChannel<TxIoMessage>>,
    transaction_pool_update_lock: Mutex<bool>,
}

impl Miner {
    /// Creates new instance of miner Arc.
    pub fn new(
        options: MinerOptions,
        spec: &Spec,
        accounts: Option<Arc<AccountProvider>>,
        message_channel: IoChannel<TxIoMessage>,
    ) -> Arc<Miner>
    {
        Arc::new(Miner::new_raw(options, spec, accounts, message_channel))
    }

    /// get the interval to prepare a new / update an existing block
    pub fn prepare_block_interval(&self) -> Duration { self.options.prepare_block_interval.clone() }

    /// Creates new instance of miner without accounts, but with given spec.
    pub fn with_spec(spec: &Spec) -> Miner {
        Miner::new_raw(Default::default(), spec, None, IoChannel::disconnected())
    }

    /// Clear all pending block states
    pub fn clear(&self) { self.sealing_work.lock().queue.reset(); }

    /// Get `Some` `clone()` of the current pending block's state or `None` if we're not sealing.
    pub fn pending_state(&self, latest_block_number: BlockNumber) -> Option<State<::db::StateDB>> {
        self.map_pending_block(|b| b.state().clone(), latest_block_number)
    }

    /// Get `Some` `clone()` of the current pending block or `None` if we're not sealing.
    pub fn pending_block(&self, latest_block_number: BlockNumber) -> Option<Block> {
        self.map_pending_block(|b| b.to_base(), latest_block_number)
    }

    /// Get `Some` `clone()` of the current pending block header or `None` if we're not sealing.
    pub fn pending_block_header(&self, latest_block_number: BlockNumber) -> Option<Header> {
        self.map_pending_block(|b| b.header().clone(), latest_block_number)
    }

    /// Try to prepare a work.
    /// Create a new work if no work exists or update an existing work depending on the
    /// configurations and the current conditions.
    pub fn try_prepare_block(&self, client: &MiningBlockChainClient, is_forced: bool) {
        if is_forced || self.tx_reseal_allowed() {
            *self.next_allowed_reseal.lock() = Instant::now() + self.options.reseal_min_period;
            self.update_sealing(client);
        }
    }

    // TOREMOVE: Unity MS1 use only
    /// Try to generate PoS block if minimum resealing duration is met
    pub fn try_prepare_block_pos(
        &self,
        client: &MiningBlockChainClient,
        is_forced: bool,
    ) -> Result<(), Error>
    {
        if (is_forced || self.tx_reseal_allowed()) && self.staker.is_some() {
            trace!(target: "block", "Generating pos block. Current best block: {:?}", client.chain_info().best_block_number);
            // Set minimal next reseal time
            *self.next_allowed_reseal.lock() = Instant::now() + self.options.reseal_min_period;

            // 1. Create a block with transactions
            let (raw_block, _): (ClosedBlock, Option<H256>) =
                self.prepare_block(client, &Some(SealType::PoS));

            // 2. Generate seed and signature
            let bare_hash: H256 = raw_block.header().bare_hash();
            let seal_parent = client.seal_parent_header(
                raw_block.header().parent_hash(),
                raw_block.header().seal_type(),
            );
            let seal_parent_seed: Bytes = match &seal_parent {
                Some(header) => {
                    let seed: Bytes = header
                        .seal()
                        .get(1)
                        .expect("A pos block has to contain a seed")
                        .to_owned();
                    seed
                }
                None => Bytes::new(),
            };
            let staker: Ed25519KeyPair = self
                .staker()
                .to_owned()
                .expect("Internal staker is null. Should have checked before.");
            let sk: [u8; 64] = staker.secret().0;
            let pk: [u8; 32] = staker.public().0;
            let seed = ed25519::signature(&seal_parent_seed, &sk);
            let signature = ed25519::signature(&bare_hash.0, &sk);

            // 3. Seal the block
            let mut seal: Vec<Bytes> = Vec::new();
            seal.push(signature.to_vec());
            seal.push(seed.to_vec());
            seal.push(pk.to_vec());
            let sealed_block: SealedBlock = raw_block
                .lock()
                .try_seal_pos(
                    &*self.engine,
                    seal,
                    seal_parent.map(|header| header.decode()).as_ref(),
                )
                .or_else(|(e, _)| {
                    warn!(target: "miner", "Staking seal rejected: {}", e);
                    Err(Error::PosInvalid)
                })?;

            // Log
            let n = sealed_block.header().number();
            let d = sealed_block.header().difficulty().clone();
            let h = sealed_block.header().hash();

            // 4. Import block
            client.import_sealed_block(sealed_block)?;

            // Log
            info!(target: "miner", "PoS block imported OK. #{}: {}, {}",
                Colour::White.bold().paint(format!("{}", n)),
                Colour::White.bold().paint(format!("{}", d)),
                Colour::White.bold().paint(format!("{:x}", h)));
        }
        Ok(())
    }

    /// Update transaction pool
    pub fn update_transaction_pool(&self, client: &MiningBlockChainClient, is_forced: bool) {
        let update_lock = self.transaction_pool_update_lock.try_lock();
        if !is_forced && update_lock.is_none() {
            return;
        }
        let fetch_account = |a: &Address| {
            AccountDetails {
                nonce: client.latest_nonce(a),
                balance: client.latest_balance(a),
            }
        };
        let best_block = || client.chain_info().best_block_number;
        self.transaction_pool.update(&fetch_account, &best_block);
    }

    /// Creates new instance of miner.
    fn new_raw(
        options: MinerOptions,
        spec: &Spec,
        accounts: Option<Arc<AccountProvider>>,
        message_channel: IoChannel<TxIoMessage>,
    ) -> Miner
    {
        let mem_limit = options
            .tx_queue_memory_limit
            .unwrap_or_else(usize::max_value);

        let transaction_queue = TransactionQueue::with_limits(
            options.tx_queue_strategy,
            mem_limit,
            Mutex::new(message_channel.clone()),
        );
        let transaction_queue = match options.tx_queue_banning {
            Banning::Disabled => {
                BanningTransactionQueue::new(
                    transaction_queue,
                    Threshold::NeverBan,
                    Duration::from_secs(180),
                )
            }
            Banning::Enabled {
                ban_duration,
                min_offends,
                ..
            } => {
                BanningTransactionQueue::new(
                    transaction_queue,
                    Threshold::BanAfter(min_offends),
                    ban_duration,
                )
            }
        };

        let transaction_pool: TransactionPool =
            TransactionPool::new(RwLock::new(transaction_queue));

        // TOREMOVE: Unity MS1 use only
        let staker: Option<Ed25519KeyPair> = match options.staker_private_key.to_owned() {
            Some(key) => parse_staker(key).ok(),
            None => None,
        };

        Miner {
            transaction_pool,
            next_allowed_reseal: Mutex::new(Instant::now()),
            sealing_block_last_request: Mutex::new(0),
            sealing_work: Mutex::new(SealingWork {
                queue: UsingQueue::new(options.work_queue_size),
                enabled: false,
            }),
            gas_range_target: RwLock::new((U256::zero(), U256::zero())),
            author: RwLock::new(Address::default()),
            staker: staker,
            extra_data: RwLock::new(Vec::new()),
            options,
            accounts,
            engine: spec.engine.clone(),
            tx_message: Mutex::new(message_channel),
            transaction_pool_update_lock: Mutex::new(true),
        }
    }

    fn forced_sealing(&self) -> bool { self.options.force_sealing }

    fn map_pending_block<F, T>(&self, f: F, latest_block_number: BlockNumber) -> Option<T>
    where F: FnOnce(&ClosedBlock) -> T {
        self.from_pending_block(latest_block_number, || None, |block| Some(f(block)))
    }

    /// Prepares new block for sealing including top transactions from queue.
    fn prepare_block(
        &self,
        client: &MiningBlockChainClient,
        seal_type: &Option<SealType>,
    ) -> (ClosedBlock, Option<H256>)
    {
        trace_time!("prepare_block");
        let chain_info = client.chain_info();
        let (transactions, mut open_block, original_work_hash) = {
            let transactions = {
                self.transaction_pool.top_transactions(
                    chain_info.best_block_number,
                    chain_info.best_block_timestamp,
                )
            };

            let mut sealing_work = self.sealing_work.lock();
            let last_work_hash = sealing_work
                .queue
                .peek_last_ref()
                .map(|pb| pb.block().header().hash());
            let best_hash = chain_info.best_block_hash;

            let mut open_block = match seal_type {
                Some(SealType::PoS) => {
                    let author: Address = self
                        .staker()
                        .to_owned()
                        .expect(
                            "staker key not specified in configuration. Should have checked \
                             before.",
                        )
                        .address();
                    client.prepare_open_block(
                        author,
                        (self.gas_floor_target(), self.gas_ceil_target()),
                        self.extra_data(),
                        seal_type.to_owned(),
                    )
                }
                _ => {
                    match sealing_work
                        .queue
                        .pop_if(|b| b.block().header().parent_hash() == &best_hash)
                    {
                        Some(old_block) => {
                            trace!(target: "block", "prepare_block: Already have previous work; updating and returning");
                            // add transactions to old_block
                            client.reopen_block(old_block)
                        }
                        None => {
                            // block not found - create it.
                            trace!(target: "block", "prepare_block: No existing work - making new block");
                            let author: Address = self.author();
                            client.prepare_open_block(
                                author,
                                (self.gas_floor_target(), self.gas_ceil_target()),
                                self.extra_data(),
                                seal_type.to_owned(),
                            )
                        }
                    }
                }
            };

            if self.options.infinite_pending_block {
                open_block.set_gas_limit(U256::max_value());
            }

            (transactions, open_block, last_work_hash)
        };

        let mut invalid_transactions = HashSet::new();
        let mut non_allowed_transactions = HashSet::new();
        let mut transactions_to_penalize = HashSet::new();
        let block_number = open_block.block().header().number();

        trace!(target: "block", "prepare_block: block_number: {:?}, parent_block: {:?}", block_number, client.best_block_header().number());

        let mut tx_count: usize = 0;
        let tx_total = transactions.len();
        for tx in transactions {
            let hash = tx.hash().clone();
            let start = Instant::now();
            let result = open_block.push_transaction(tx, None);
            let took = start.elapsed();

            // Check for heavy transactions
            match self.options.tx_queue_banning {
                Banning::Enabled {
                    ref offend_threshold,
                    ..
                }
                    if &took > offend_threshold =>
                {
                    match self.transaction_pool.ban_transaction(&hash) {
                        true => {
                            warn!(target: "block", "Detected heavy transaction. Banning the sender and recipient/code.");
                        }
                        false => {
                            transactions_to_penalize.insert(hash);
                            debug!(target: "block", "Detected heavy transaction. Penalizing sender.")
                        }
                    }
                }
                _ => {}
            }
            trace!(target: "block", "Adding tx {:?} took {:?}", &hash, took);
            match result {
                Err(Error::Execution(ExecutionError::BlockGasLimitReached {
                    gas_limit,
                    gas_used,
                    gas,
                })) => {
                    debug!(target: "block", "Skipping adding transaction to block because of gas limit: {:?} (limit: {:?}, used: {:?}, gas: {:?})", &hash, gas_limit, gas_used, gas);

                    // Penalize transaction if it's above current gas limit
                    if gas > gas_limit {
                        transactions_to_penalize.insert(hash);
                    }

                    // Exit early if gas left is smaller then min_tx_gas
                    let min_tx_gas: U256 = 21000.into(); // TODO: figure this out properly.
                    if gas_limit - gas_used < min_tx_gas {
                        break;
                    }
                }
                // Invalid nonce error can happen only if previous transaction is skipped because of gas limit.
                // If there is errornous state of transaction queue it will be fixed when next block is imported.
                Err(Error::Execution(ExecutionError::InvalidNonce {
                    expected,
                    got,
                })) => {
                    debug!(target: "block", "Skipping adding transaction to block because of invalid nonce: {:?} (expected: {:?}, got: {:?})", &hash, expected, got);
                }
                // already have transaction - ignore
                Err(Error::Transaction(TransactionError::AlreadyImported)) => {}
                Err(Error::Transaction(TransactionError::NotAllowed)) => {
                    non_allowed_transactions.insert(hash);
                    debug!(target: "block",
                           "Skipping non-allowed transaction for sender {:?}",
                           &hash);
                }
                Err(e) => {
                    invalid_transactions.insert(hash);
                    debug!(target: "block",
                           "Error adding transaction to block: number={}. transaction_hash={:?}, Error: {:?}",
                           block_number, &hash, e);
                }
                Ok(_) => {
                    tx_count += 1;
                } // imported ok
            }
        }
        debug!(target: "block", "Pushed {}/{} transactions", tx_count, tx_total);

        let block = open_block.close();

        invalid_transactions.iter().for_each(|hash| {
            self.transaction_pool
                .remove_transaction(*hash, RemovalReason::Invalid);
        });

        non_allowed_transactions.iter().for_each(|hash| {
            self.transaction_pool
                .remove_transaction(*hash, RemovalReason::NotAllowed);
        });

        transactions_to_penalize.iter().for_each(|hash| {
            self.transaction_pool.penalize(hash);
        });

        (block, original_work_hash)
    }

    /// Check if reseal is allowed and necessary.
    fn requires_reseal(&self, best_block: BlockNumber) -> bool {
        let has_local_transactions = self.transaction_pool.has_local_pending_transactions();
        let mut sealing_work = self.sealing_work.lock();
        if sealing_work.enabled {
            trace!(target: "block", "requires_reseal: sealing enabled");
            let last_request = *self.sealing_block_last_request.lock();
            // Reseal when:
            // 1. forced sealing OR
            // 2. has local pending transactions OR
            // 3. best block is not higher than the last requested block (last time when a rpc
            //    transaction entered or a miner requested work from rpc or stratum) by
            //    SEALING_TIMEOUT_IN_BLOCKS (hard coded 5)
            let should_disable_sealing = !self.forced_sealing()
                && !has_local_transactions
                && best_block > last_request
                && best_block - last_request > SEALING_TIMEOUT_IN_BLOCKS;

            trace!(target: "block", "requires_reseal: should_disable_sealing={}; best_block={}, last_request={}", should_disable_sealing, best_block, last_request);

            if should_disable_sealing {
                trace!(target: "block", "Miner sleeping (current {}, last {})", best_block, last_request);
                sealing_work.enabled = false;
                sealing_work.queue.reset();
                false
            } else {
                true
            }
        } else {
            trace!(target: "block", "requires_reseal: sealing is disabled");
            false
        }
    }

    /// Prepares work which has to be done to seal.
    fn prepare_work(&self, block: ClosedBlock, original_work_hash: Option<H256>) {
        let mut sealing_work = self.sealing_work.lock();
        let last_work_hash = sealing_work
            .queue
            .peek_last_ref()
            .map(|pb| pb.block().header().mine_hash());
        trace!(target: "block", "prepare_work: Checking whether we need to reseal: orig={:?} last={:?}, this={:?}", original_work_hash, last_work_hash, block.block().header().mine_hash());
        if last_work_hash.map_or(true, |h| h != block.block().header().mine_hash()) {
            trace!(target: "block", "prepare_work: Pushing a new, refreshed or borrowed pending {}...", block.block().header().mine_hash());
            let _pow_hash = block.block().header().mine_hash();
            let _number = block.block().header().number();
            let _target = block.block().header().boundary();
            let is_new =
                original_work_hash.map_or(true, |h| block.block().header().mine_hash() != h);
            sealing_work.queue.push(block);
            // If push notifications are enabled we assume all work items are used.
            if is_new {
                sealing_work.queue.use_last_ref();
            }
        };
        trace!(target: "block", "prepare_work: leaving (last={:?})", sealing_work.queue.peek_last_ref().map(|b| b.block().header().mine_hash()));
    }

    /// Returns true if we had to prepare new pending block.
    fn prepare_work_sealing(
        &self,
        client: &MiningBlockChainClient,
        seal_type: &Option<SealType>,
    ) -> bool
    {
        trace!(target: "block", "prepare_work_sealing: entering");
        let prepare_new = {
            let mut sealing_work = self.sealing_work.lock();
            let have_work = sealing_work.queue.peek_last_ref().is_some();
            trace!(target: "block", "prepare_work_sealing: have_work={}", have_work);
            if !have_work {
                sealing_work.enabled = true;
                true
            } else {
                false
            }
        };
        if prepare_new {
            let (block, original_work_hash) = self.prepare_block(client, seal_type);
            self.prepare_work(block, original_work_hash);
        }
        let mut sealing_block_last_request = self.sealing_block_last_request.lock();
        let best_number = client.chain_info().best_block_number;
        if *sealing_block_last_request != best_number {
            trace!(target: "block", "prepare_work_sealing: Miner received request (was {}, now {}) - waking up.", *sealing_block_last_request, best_number);
            *sealing_block_last_request = best_number;
        }

        // Return if we restarted
        prepare_new
    }

    /// Verification for mining purpose to determine if a transaction is qualified to
    /// be added into transaction queue.
    fn verify_transaction_miner(
        &self,
        client: &MiningBlockChainClient,
        transaction: SignedTransaction,
    ) -> Result<SignedTransaction, Error>
    {
        // Verify nonce
        if transaction.nonce < client.latest_nonce(&transaction.sender()) {
            return Err(Error::Transaction(TransactionError::Old));
        }

        // Verify basic gas limit
        let basic_gas: U256 = transaction.gas_required();
        if transaction.gas < basic_gas {
            return Err(Error::Transaction(TransactionError::InsufficientGas {
                minimal: basic_gas,
                got: transaction.gas,
            }));
        }

        // Verify gas price range
        if transaction.gas_price < self.minimal_gas_price()
            || transaction.gas_price > self.maximal_gas_price()
        {
            return Err(Error::Transaction(TransactionError::InvalidGasPriceRange {
                minimal: self.minimal_gas_price(),
                maximal: self.maximal_gas_price(),
                got: transaction.gas_price,
            }));
        }

        // Verify maximal gas limit that this client wishes to mine for a single transaction
        if transaction.gas > self.tx_gas_limit() {
            return Err(Error::Transaction(TransactionError::GasLimitExceeded {
                limit: self.tx_gas_limit(),
                got: transaction.gas,
            }));
        }

        // Verify balance
        let cost: U256 = transaction.value + transaction.gas_price * transaction.gas;
        if client.latest_balance(&transaction.sender()) < cost {
            return Err(Error::Transaction(TransactionError::InsufficientBalance {
                cost,
                balance: client.latest_balance(&transaction.sender()),
            }));
        }

        Ok(transaction)
    }

    /// Verify transaction
    fn verify_transaction(
        &self,
        client: &MiningBlockChainClient,
        transaction: UnverifiedTransaction,
    ) -> Result<SignedTransaction, Error>
    {
        let hash = transaction.hash().clone();
        let best_block_header = client.best_block_header().decode();
        if client
            .transaction_block(TransactionId::Hash(hash.clone()))
            .is_some()
        {
            debug!(target: "block", "Rejected tx {:?}: already in the blockchain", &hash);
            return Err(Error::Transaction(TransactionError::AlreadyImported));
        }
        match self
            .engine
            .machine()
            .verify_transaction_basic(&transaction)
            .and_then(|_| {
                self.engine
                    .machine()
                    .verify_transaction_signature(transaction, &best_block_header)
            })
            .and_then(|transaction| self.verify_transaction_miner(client, transaction))
        {
            Err(e) => {
                debug!(target: "block", "Rejected tx {:?} with invalid signature: {:?}", &hash, e);
                Err(e)
            }
            Ok(transaction) => {
                debug!(target: "rpc_tx", "{:?} tx finished validation [{:?}]", thread::current().id(), time::Instant::now());
                Ok(transaction)
            }
        }
    }

    fn add_transaction_to_queue(
        &self,
        client: &MiningBlockChainClient,
        transaction: SignedTransaction,
        default_origin: TransactionOrigin,
        condition: Option<TransactionCondition>,
    ) -> Result<(), Error>
    {
        let insertion_block = client.chain_info().best_block_number;
        let origin = self
            .accounts
            .as_ref()
            .and_then(|accounts| {
                match accounts.has_account(transaction.sender()).unwrap_or(false) {
                    true => Some(TransactionOrigin::Local),
                    false => None,
                }
            })
            .unwrap_or(default_origin);

        let result = self.transaction_pool.add_transaction(
            transaction,
            origin,
            condition,
            insertion_block,
        )?;
        debug!(target: "rpc_tx", "{:?} tx finished importing [{:?}]", thread::current().id(), time::Instant::now());

        Ok(result)
    }

    /// Are we allowed to do a non-mandatory reseal?
    fn tx_reseal_allowed(&self) -> bool {
        Instant::now() >= (*self.next_allowed_reseal.lock() - Duration::from_millis(100))
    }

    fn from_pending_block<H, F, G>(
        &self,
        latest_block_number: BlockNumber,
        from_chain: F,
        map_block: G,
    ) -> H
    where
        F: Fn() -> H,
        G: FnOnce(&ClosedBlock) -> H,
    {
        let sealing_work = self.sealing_work.lock();
        sealing_work.queue.peek_last_ref().map_or_else(
            || from_chain(),
            |b| {
                if b.block().header().number() > latest_block_number {
                    map_block(b)
                } else {
                    from_chain()
                }
            },
        )
    }

    #[cfg(test)]
    /// Replace tx message channel. Useful for testing.
    pub fn set_tx_message_channel(&self, tx_message: IoChannel<TxIoMessage>) {
        *self.tx_message.lock() = tx_message;
    }

    #[cfg(test)]
    /// Creates new instance of miner with accounts and with given spec.
    pub fn with_spec_and_accounts(spec: &Spec, accounts: Option<Arc<AccountProvider>>) -> Miner {
        Miner::new_raw(
            Default::default(),
            spec,
            accounts,
            IoChannel::disconnected(),
        )
    }
}

const SEALING_TIMEOUT_IN_BLOCKS: u64 = 5;

impl MinerService for Miner {
    fn clear_and_reset(&self, client: &MiningBlockChainClient) {
        self.transaction_pool.clear();
        self.update_sealing(client);
    }

    /// MinerStatus     -   pending transaction number
    ///                 -   future transaction number
    ///                 -   transaction number in pending block
    fn status(&self) -> MinerStatus {
        let status = self.transaction_pool.status();
        let sealing_work = self.sealing_work.lock();
        MinerStatus {
            transactions_in_pending_queue: status.pending,
            transactions_in_future_queue: status.future,
            transactions_in_pending_block: sealing_work
                .queue
                .peek_last_ref()
                .map_or(0, |b| b.transactions().len()),
        }
    }

    fn set_author(&self, author: Address) { *self.author.write() = author; }

    fn set_staker(&mut self, staker: Ed25519KeyPair) { self.staker = Some(staker); }

    fn set_extra_data(&self, extra_data: Bytes) { *self.extra_data.write() = extra_data; }

    /// Set the gas limit we wish to target when sealing a new block.
    fn set_gas_floor_target(&self, target: U256) { self.gas_range_target.write().0 = target; }

    fn set_gas_ceil_target(&self, target: U256) { self.gas_range_target.write().1 = target; }

    fn set_minimal_gas_price(&mut self, min_gas_price: U256) {
        self.options.minimal_gas_price = min_gas_price;
    }

    fn minimal_gas_price(&self) -> U256 { self.options.minimal_gas_price }

    fn set_maximal_gas_price(&mut self, max_gas_price: U256) {
        self.options.maximal_gas_price = max_gas_price;
    }

    fn maximal_gas_price(&self) -> U256 { self.options.maximal_gas_price }

    fn local_maximal_gas_price(&self) -> U256 { self.options.local_max_gas_price }

    fn default_gas_limit(&self) -> U256 { 2_000_000.into() }

    fn tx_gas_limit(&self) -> U256 { self.options.tx_gas_limit }

    /// Get the author that we will seal blocks as.
    fn author(&self) -> Address { *self.author.read() }

    /// Get the PoS staker that we will seal PoS blocks.
    fn staker(&self) -> &Option<Ed25519KeyPair> { &self.staker }

    /// Get the extra_data that we will seal blocks with.
    fn extra_data(&self) -> Bytes { self.extra_data.read().clone() }

    /// Get the gas limit we wish to target when sealing a new block.
    fn gas_floor_target(&self) -> U256 { self.gas_range_target.read().0 }

    /// Get the gas limit we wish to target when sealing a new block.
    fn gas_ceil_target(&self) -> U256 { self.gas_range_target.read().1 }

    /// Verify and import external transactions to transaction queue, from client
    fn import_external_transactions(
        &self,
        client: &MiningBlockChainClient,
        transactions: Vec<UnverifiedTransaction>,
    ) -> Vec<Result<(), Error>>
    {
        trace!(target: "client", "Importing external transactions");
        let mut is_imported: bool = false;

        let results = transactions
            .into_iter()
            .map(|unverified_transaction| {
                self.verify_transaction(client, unverified_transaction)
                    .and_then(|transaction| {
                        let import_result = self.add_transaction_to_queue(
                            client,
                            transaction,
                            TransactionOrigin::External,
                            None,
                        );
                        if !is_imported && import_result.is_ok() {
                            is_imported = true;
                        }
                        import_result
                    })
            })
            .collect();

        results
    }

    /// Verify and import own transaction to transaction queue, tx from rpc
    fn import_own_transaction(
        &self,
        client: &MiningBlockChainClient,
        pending: PendingTransaction,
    ) -> Result<(), Error>
    {
        trace!(target: "own_tx", "Importing transaction: {:?}", pending);
        debug!(target: "rpc_tx", "{:?} tx start importing [{:?}]", thread::current().id(), time::Instant::now());

        let result = self
            .verify_transaction(client, pending.transaction.clone().into())
            .and_then(|transaction| {
                self.add_transaction_to_queue(
                    client,
                    transaction.into(),
                    TransactionOrigin::Local,
                    pending.condition.clone(),
                )
            });

        match result {
            Ok(_) => {
                debug!(target: "rpc_tx", "{:?} tx start broadcast [{:?}]", thread::current().id(), time::Instant::now());
                client.broadcast_transaction(::rlp::encode(&pending.transaction).into_vec());
            }
            Err(ref e) => {
                let _ = self.tx_message.lock().send(TxIoMessage::Dropped {
                    txhash: pending.hash().clone(),
                    error: format!("Invalid Tx: {}", e),
                });
                warn!(target: "own_tx", "Error importing transaction: {:?}", e);
            }
        }

        debug!(target: "rpc_tx", "{:?} tx ready to return [{:?}]", thread::current().id(), time::Instant::now());
        result
    }

    /// Get all Pending Transactions
    fn pending_transactions(&self) -> Vec<PendingTransaction> {
        self.transaction_pool
            .pending_transactions(BlockNumber::max_value(), u64::max_value())
    }

    //    fn local_transactions(&self) -> HashMap<H256, LocalTransactionStatus> {
    //        self.transaction_pool.local_transactions()
    //    }

    // Return all future transactions, and transfer them to Pending
    fn future_transactions(&self) -> Vec<PendingTransaction> {
        self.transaction_pool.future_transactions()
    }

    /// Called by client
    fn ready_transactions(
        &self,
        best_block: BlockNumber,
        best_block_timestamp: u64,
    ) -> Vec<PendingTransaction>
    {
        match self.options.pending_set {
            PendingSet::AlwaysQueue => {
                self.transaction_pool
                    .pending_transactions(best_block, best_block_timestamp)
            }
            PendingSet::SealingOrElseQueue => {
                self.from_pending_block(
                    best_block,
                    || {
                        self.transaction_pool
                            .pending_transactions(best_block, best_block_timestamp)
                    },
                    |sealing| {
                        sealing
                            .transactions()
                            .iter()
                            .map(|t| t.clone().into())
                            .collect()
                    },
                )
            }
            PendingSet::AlwaysSealing => {
                self.from_pending_block(
                    best_block,
                    || vec![],
                    |sealing| {
                        sealing
                            .transactions()
                            .iter()
                            .map(|t| t.clone().into())
                            .collect()
                    },
                )
            }
        }
    }

    /// part of eth filter
    fn pending_transactions_hashes(&self, best_block: BlockNumber) -> Vec<H256> {
        match self.options.pending_set {
            PendingSet::AlwaysQueue => self.transaction_pool.pending_hashes(),
            PendingSet::SealingOrElseQueue => {
                self.from_pending_block(
                    best_block,
                    || self.transaction_pool.pending_hashes(),
                    |sealing| {
                        sealing
                            .transactions()
                            .iter()
                            .map(|t| t.hash().clone())
                            .collect()
                    },
                )
            }
            PendingSet::AlwaysSealing => {
                self.from_pending_block(
                    best_block,
                    || vec![],
                    |sealing| {
                        sealing
                            .transactions()
                            .iter()
                            .map(|t| t.hash().clone())
                            .collect()
                    },
                )
            }
        }
    }

    /// try to find transaction util best_block, rpc uses this
    fn transaction(&self, best_block: BlockNumber, hash: &H256) -> Option<PendingTransaction> {
        match self.options.pending_set {
            PendingSet::AlwaysQueue => self.transaction_pool.find_transaction(hash),
            PendingSet::SealingOrElseQueue => {
                self.from_pending_block(
                    best_block,
                    || self.transaction_pool.find_transaction(hash),
                    |sealing| {
                        sealing
                            .transactions()
                            .iter()
                            .find(|t| t.hash() == hash)
                            .cloned()
                            .map(Into::into)
                    },
                )
            }
            PendingSet::AlwaysSealing => {
                self.from_pending_block(
                    best_block,
                    || None,
                    |sealing| {
                        sealing
                            .transactions()
                            .iter()
                            .find(|t| t.hash() == hash)
                            .cloned()
                            .map(Into::into)
                    },
                )
            }
        }
    }

    //    fn remove_pending_transaction(&self, hash: H256) {
    //        self.transaction_pool
    //            .remove_transaction(hash, RemovalReason::Canceled);
    //    }

    //    fn pending_receipt(&self, best_block: BlockNumber, hash: &H256) -> Option<RichReceipt> {
    //        self.from_pending_block(
    //            best_block,
    //            || None,
    //            |pending| {
    //                let txs = pending.transactions();
    //                txs.iter()
    //                    .map(|t| t.hash())
    //                    .position(|t| t == hash)
    //                    .map(|index| {
    //                        let prev_gas = if index == 0 {
    //                            Default::default()
    //                        } else {
    //                            pending.receipts()[index - 1].gas_used
    //                        };
    //                        let tx = &txs[index];
    //                        let receipt = &pending.receipts()[index];
    //                        RichReceipt {
    //                            transaction_hash: hash.clone(),
    //                            transaction_index: index,
    //                            cumulative_gas_used: receipt.gas_used,
    //                            gas_used: receipt.gas_used - prev_gas,
    //                            contract_address: match tx.action {
    //                                Action::Call(_) => None,
    //                                Action::Create => {
    //                                    let sender = tx.sender();
    //                                    Some(contract_address(&sender, &tx.nonce).0)
    //                                }
    //                            },
    //                            logs: receipt.logs().clone(),
    //                            log_bloom: receipt.log_bloom().clone(),
    //                            state_root: receipt.state_root().clone(),
    //                        }
    //                    })
    //            },
    //        )
    //    }

    // rpc related
    fn pending_receipts(&self, best_block: BlockNumber) -> BTreeMap<H256, Receipt> {
        self.from_pending_block(best_block, BTreeMap::new, |pending| {
            let hashes = pending.transactions().iter().map(|t| t.hash().clone());

            let receipts = pending.receipts().iter().cloned();

            hashes.zip(receipts).collect()
        })
    }

    // rpc related
    fn last_nonce(&self, address: &Address) -> Option<U256> {
        self.transaction_pool.last_nonce(address)
    }

    /// Client: Prepare new best block or update existing best block if required.
    fn update_sealing(&self, client: &MiningBlockChainClient) {
        trace!(target: "block", "update_sealing: best_block: {:?}", client.chain_info().best_block_number);
        if self.requires_reseal(client.chain_info().best_block_number) {
            trace!(target: "block", "update_sealing: preparing a block");
            let (block, original_work_hash) = self.prepare_block(client, &Some(SealType::PoW));
            self.prepare_work(block, original_work_hash)
        }
    }

    /// RPC
    fn is_currently_sealing(&self) -> bool { self.sealing_work.lock().queue.is_in_use() }

    // Stratum server receives a finished job, and updates sealing work
    fn map_sealing_work<F, T>(&self, client: &MiningBlockChainClient, f: F) -> Option<T>
    where F: FnOnce(&ClosedBlock) -> T {
        trace!(target: "miner", "map_sealing_work: entering");
        self.prepare_work_sealing(client, &None); // TODO-Unity-Rpc staking: handle PoW and PoS better
        trace!(target: "miner", "map_sealing_work: sealing prepared");
        let mut sealing_work = self.sealing_work.lock();
        let ret = sealing_work.queue.use_last_ref();
        trace!(target: "miner", "map_sealing_work: leaving use_last_ref={:?}", ret.as_ref().map(|b| b.block().header().hash()));
        ret.map(f)
    }

    /// stratum server receives a finished job, import as a sealed block
    fn submit_seal(
        &self,
        client: &MiningBlockChainClient,
        block_hash: H256,
        seal: Vec<Bytes>,
    ) -> Result<(), Error>
    {
        let result = if let Some(b) = self.sealing_work.lock().queue.get_used_if(
            if self.options.enable_resubmission {
                GetAction::Clone
            } else {
                GetAction::Take
            },
            |b| {
                trace!(target: "miner", "Comparing current pending block hash: {:?}, submit hash: {:?}", &block_hash, &b.header().mine_hash());
                &b.header().mine_hash() == &block_hash
            },
        ) {
            trace!(target: "miner", "Submitted block {}={} with seal {:?}", block_hash, b.header().mine_hash(), seal);
            b.lock().try_seal_pow(&*self.engine, seal).or_else(|(e, _)| {
                warn!(target: "miner", "Mined solution rejected: {}", e);
                Err(Error::PowInvalid)
            })
        } else {
            warn!(target: "miner", "Submitted solution rejected: Block unknown or out of date.");
            Err(Error::PowHashInvalid)
        };
        result.and_then(|sealed| {
            let n = sealed.header().number();
            let h = sealed.header().hash();
            client.import_sealed_block(sealed)?;
            info!(target: "miner", "Submitted block imported OK. #{}: {}", Colour::White.bold().paint(format!("{}", n)), Colour::White.bold().paint(format!("{:x}", h)));
            Ok(())
        })
    }

    /// Client
    fn chain_new_blocks(
        &self,
        client: &MiningBlockChainClient,
        _imported: &[H256],
        _invalid: &[H256],
        _enacted: &[H256],
        retracted: &[H256],
    )
    {
        trace!(target: "block", "chain_new_blocks");

        // Import all transactions in retracted routes...
        {
            for hash in retracted {
                let block = client.block(BlockId::Hash(*hash)).expect(
                    "Client is sending message after commit to db and inserting to chain; the \
                     block is available; qed",
                );
                let transactions = block.transactions();
                transactions.into_iter().for_each(|unverified_transaction| {
                    let _ = self
                        .verify_transaction(client, unverified_transaction)
                        .and_then(|transaction| {
                            self.add_transaction_to_queue(
                                client,
                                transaction,
                                TransactionOrigin::RetractedBlock,
                                None,
                            )
                        });
                });
            }
        }

        self.transaction_pool.record_transaction_sealed();
        client.new_block_chained();
    }
}

<<<<<<< HEAD
// TOREMOVE: Unity MS1 use only
fn parse_staker(key: String) -> Result<Ed25519KeyPair, String> {
    let bytes: Vec<u8>;
    if key.starts_with("0x") {
        bytes = String::from(&key[2..])
            .from_hex()
            .map_err(|_| "Private key is not hex string.")?;
    } else {
        bytes = key
            .from_hex()
            .map_err(|_| "Private key is not hex string.")?;
    }
    if bytes.len() != 32 {
        return Err("Private key length is not 32.".to_owned());
    }
    let mut sk = [0; 32];
    sk.copy_from_slice(&bytes[..]);
    let (secret, public): ([u8; 64], [u8; 32]) = ed25519::keypair(&sk);
    let mut keypair: Vec<u8> = secret.to_vec();
    keypair.extend(public.to_vec());
    Ok(keypair.into())
=======
#[cfg(test)]
mod tests {
    use aion_types::U256;
    use block::IsBlock;
    use io::IoChannel;
    use keychain;
    use miner::{Miner, MinerService};
    use rustc_hex::FromHex;
    use spec::Spec;
    use std::sync::Arc;
    use std::time::Duration;
    use super::{Banning, MinerOptions, PendingSet};
    use tests::common::{EachBlockWith, TestBlockChainClient};
    use transaction::{PendingTransaction, SignedTransaction};
    use transaction::Action;
    use transaction::Transaction;
    use transaction::transaction_queue::PrioritizationStrategy;

    #[test]
    fn should_prepare_block_to_seal() {
        // given
        let client = TestBlockChainClient::default();
        let miner = Miner::with_spec(&Spec::new_test());

        // when
        let sealing_work = miner.map_sealing_work(&client, |_| ());
        assert!(sealing_work.is_some(), "Expected closed block");
    }

    #[test]
    fn should_still_work_after_a_couple_of_blocks() {
        // given
        let client = TestBlockChainClient::default();
        let miner = Miner::with_spec(&Spec::new_test());

        let res = miner.map_sealing_work(&client, |b| b.block().header().mine_hash());
        assert!(res.is_some());
        assert!(miner.submit_seal(&client, res.unwrap(), vec![]).is_ok());

        // two more blocks mined, work requested.
        client.add_blocks(1, EachBlockWith::Nothing);
        miner.map_sealing_work(&client, |b| b.block().header().mine_hash());

        client.add_blocks(1, EachBlockWith::Nothing);
        miner.map_sealing_work(&client, |b| b.block().header().mine_hash());

        // solution to original work submitted.
        assert!(miner.submit_seal(&client, res.unwrap(), vec![]).is_ok());
    }

    fn miner() -> Miner {
        Arc::try_unwrap(Miner::new(
            MinerOptions {
                force_sealing: false,
                reseal_min_period: Duration::from_secs(5),
                prepare_block_interval: Duration::from_secs(5),
                tx_gas_limit: !U256::zero(),
                tx_queue_memory_limit: None,
                tx_queue_strategy: PrioritizationStrategy::GasFactorAndGasPrice,
                pending_set: PendingSet::AlwaysSealing,
                work_queue_size: 5,
                enable_resubmission: true,
                tx_queue_banning: Banning::Disabled,
                infinite_pending_block: false,
                minimal_gas_price: 0u64.into(),
                maximal_gas_price: 9_000_000_000_000_000_000u64.into(),
                local_max_gas_price: 100_000_000_000u64.into(),
            },
            &Spec::new_test(),
            None, // accounts provider
            IoChannel::disconnected(),
        ))
        .ok()
        .expect("Miner was just created.")
    }

    fn transaction() -> SignedTransaction {
        let keypair = keychain::ethkey::generate_keypair();
        Transaction {
            action: Action::Create,
            value: U256::zero(),
            data: "3331600055".from_hex().unwrap(),
            gas: U256::from(300_000),
            gas_price: default_gas_price(),
            nonce: U256::zero(),
            transaction_type: ::transaction::DEFAULT_TRANSACTION_TYPE,
            nonce_bytes: Vec::new(),
            gas_price_bytes: Vec::new(),
            gas_bytes: Vec::new(),
            value_bytes: Vec::new(),
        }
        .sign(keypair.secret(), None)
    }

    fn default_gas_price() -> U256 { 0u64.into() }

    #[test]
    fn should_make_pending_block_when_importing_own_transaction() {
        // given
        let client = TestBlockChainClient::default();
        let miner = miner();
        let transaction = transaction();
        let best_block = 0;
        // when
        let res = miner.import_own_transaction(&client, PendingTransaction::new(transaction, None));
        // then
        assert!(res.is_ok());
        miner.update_transaction_pool(&client, true);
        miner.prepare_work_sealing(&client);
        assert_eq!(miner.pending_transactions().len(), 1);
        assert_eq!(miner.ready_transactions(best_block, 0).len(), 1);
        assert_eq!(miner.pending_transactions_hashes(best_block).len(), 1);
        assert_eq!(miner.pending_receipts(best_block).len(), 1);
        // This method will let us know if pending block was created (before calling that method)
        assert!(!miner.prepare_work_sealing(&client));
    }

    #[test]
    fn should_not_use_pending_block_if_best_block_is_higher() {
        // given
        let client = TestBlockChainClient::default();
        let miner = miner();
        let transaction = transaction();
        let best_block = 10;
        // when
        let res = miner.import_own_transaction(&client, PendingTransaction::new(transaction, None));
        // then
        assert!(res.is_ok());
        miner.update_transaction_pool(&client, true);
        miner.prepare_work_sealing(&client);
        assert_eq!(miner.pending_transactions().len(), 1);
        assert_eq!(miner.ready_transactions(best_block, 0).len(), 0);
        assert_eq!(miner.pending_transactions_hashes(best_block).len(), 0);
        assert_eq!(miner.pending_receipts(best_block).len(), 0);
    }

    //
    #[test]
    fn should_import_external_transaction() {
        // given
        let client = TestBlockChainClient::default();
        let miner = miner();
        let transaction = transaction().into();
        let best_block = 0;
        // when
        let res = miner
            .import_external_transactions(&client, vec![transaction])
            .pop()
            .unwrap();
        // then
        assert!(res.is_ok());
        miner.update_transaction_pool(&client, true);
        // miner.prepare_work_sealing(&client);
        assert_eq!(miner.pending_transactions().len(), 1);
        assert_eq!(miner.pending_transactions_hashes(best_block).len(), 0);
        assert_eq!(miner.ready_transactions(best_block, 0).len(), 0);
        assert_eq!(miner.pending_receipts(best_block).len(), 0);
        // This method will let us know if pending block was created (before calling that method)
        assert!(miner.prepare_work_sealing(&client));
    }

    #[test]
    fn should_not_seal_unless_enabled() {
        let miner = miner();
        let client = TestBlockChainClient::default();
        // By default resealing is not required.
        assert!(!miner.requires_reseal(1u8.into()));

        miner
            .import_external_transactions(&client, vec![transaction().into()])
            .pop()
            .unwrap()
            .unwrap();
        assert!(miner.prepare_work_sealing(&client));
        // Unless asked to prepare work.
        assert!(miner.requires_reseal(1u8.into()));
    }
>>>>>>> 359aba76
}<|MERGE_RESOLUTION|>--- conflicted
+++ resolved
@@ -20,23 +20,20 @@
  *
  ******************************************************************************/
 
-<<<<<<< HEAD
 use std::collections::{BTreeMap, HashSet};
 use std::sync::Arc;
 use std::time::{self, Duration, Instant};
 use std::thread;
+
 use rustc_hex::FromHex;
-
-=======
->>>>>>> 359aba76
 use account_provider::AccountProvider;
 use acore_bytes::Bytes;
 use aion_types::{Address, H256, U256};
 use ansi_term::Colour;
-use block::{Block, ClosedBlock, IsBlock};
+use block::{Block, ClosedBlock, IsBlock, SealedBlock};
 use client::{BlockId, MiningBlockChainClient, TransactionId};
 use engine::AionEngine;
-use header::{BlockNumber, Header};
+use header::{BlockNumber, Header, SealType};
 use types::error::*;
 use io::IoChannel;
 use miner::{MinerService, MinerStatus};
@@ -44,10 +41,6 @@
 use receipt::Receipt;
 use spec::Spec;
 use state::State;
-use std::collections::{BTreeMap, HashSet};
-use std::sync::Arc;
-use std::thread;
-use std::time::{self, Duration, Instant};
 use transaction::{
     Condition as TransactionCondition,
     Error as TransactionError,
@@ -62,18 +55,8 @@
     AccountDetails, PrioritizationStrategy, RemovalReason, TransactionOrigin, TransactionQueue,
 };
 use using_queue::{GetAction, UsingQueue};
-<<<<<<< HEAD
-use block::{Block, IsBlock, ClosedBlock, SealedBlock};
-use client::{MiningBlockChainClient, BlockId, TransactionId};
-use header::{Header, BlockNumber, SealType};
-use io::IoChannel;
-use receipt::Receipt;
-use spec::Spec;
-use state::State;
 use rcrypto::ed25519;
 use key::Ed25519KeyPair;
-=======
->>>>>>> 359aba76
 
 /// Different possible definitions for pending transaction set.
 #[derive(Debug, PartialEq)]
@@ -1266,7 +1249,6 @@
     }
 }
 
-<<<<<<< HEAD
 // TOREMOVE: Unity MS1 use only
 fn parse_staker(key: String) -> Result<Ed25519KeyPair, String> {
     let bytes: Vec<u8>;
@@ -1288,7 +1270,8 @@
     let mut keypair: Vec<u8> = secret.to_vec();
     keypair.extend(public.to_vec());
     Ok(keypair.into())
-=======
+}
+
 #[cfg(test)]
 mod tests {
     use aion_types::U256;
@@ -1466,5 +1449,4 @@
         // Unless asked to prepare work.
         assert!(miner.requires_reseal(1u8.into()));
     }
->>>>>>> 359aba76
 }