/*******************************************************************************
 * Copyright (c) 2015-2018 Parity Technologies (UK) Ltd.
 * Copyright (c) 2018-2019 Aion foundation.
 *
 *     This file is part of the aion network project.
 *
 *     The aion network project is free software: you can redistribute it
 *     and/or modify it under the terms of the GNU General Public License
 *     as published by the Free Software Foundation, either version 3 of
 *     the License, or any later version.
 *
 *     The aion network project is distributed in the hope that it will
 *     be useful, but WITHOUT ANY WARRANTY; without even the implied
 *     warranty of MERCHANTABILITY or FITNESS FOR A PARTICULAR PURPOSE.
 *     See the GNU General Public License for more details.
 *
 *     You should have received a copy of the GNU General Public License
 *     along with the aion network project source files.
 *     If not, see <https://www.gnu.org/licenses/>.
 *
 ******************************************************************************/

use std::collections::{BTreeMap, HashSet, HashMap};
use std::sync::Arc;
use std::time::{self, Duration, Instant, SystemTime, UNIX_EPOCH};
use std::thread;
use std::cmp::max;

use rustc_hex::FromHex;
use account_provider::AccountProvider;
use acore_bytes::Bytes;
use aion_types::{Address, H256, U256};
use ansi_term::Colour;
use block::{Block, ClosedBlock, IsBlock, SealedBlock};
use client::{BlockId, MiningBlockChainClient, TransactionId};
use engine::Engine;
use header::{BlockNumber, Header, SealType};
use types::error::*;
use io::IoChannel;
use miner::{MinerService, MinerStatus};
use parking_lot::{Mutex, RwLock};
use receipt::Receipt;
use spec::Spec;
use state::State;
use transaction::{
    Condition as TransactionCondition,
    Error as TransactionError,
    PendingTransaction,
    SignedTransaction,
    UnverifiedTransaction,
};
use transaction::banning_queue::{BanningTransactionQueue, Threshold};
use transaction::local_transactions::TxIoMessage;
use transaction::transaction_pool::TransactionPool;
use transaction::transaction_queue::{
    AccountDetails, PrioritizationStrategy, RemovalReason, TransactionOrigin, TransactionQueue,
};
use using_queue::{GetAction, UsingQueue};
use rcrypto::ed25519;
use key::{Ed25519KeyPair, public_to_address_ed25519};
use num_bigint::BigUint;
use blake2b::blake2b;

/// Different possible definitions for pending transaction set.
#[derive(Debug, PartialEq)]
pub enum PendingSet {
    /// Always just the transactions in the queue. These have had only cheap checks.
    AlwaysQueue,
    /// Always just the transactions in the sealing block. These have had full checks but
    /// may be empty if the node is not actively mining or has force_sealing enabled.
    AlwaysSealing,
    /// Try the sealing block, but if it is not currently sealing, fallback to the queue.
    SealingOrElseQueue,
}

/// Transaction queue banning settings.
#[derive(Debug, PartialEq, Clone)]
pub enum Banning {
    /// Banning in transaction queue is disabled
    Disabled,
    /// Banning in transaction queue is enabled
    Enabled {
        /// Upper limit of transaction processing time before banning.
        offend_threshold: Duration,
        /// Number of similar offending transactions before banning.
        min_offends: u16,
        /// Number of seconds the offender is banned for.
        ban_duration: Duration,
    },
}

/// Configures the behaviour of the miner.
#[derive(Debug, PartialEq)]
pub struct MinerOptions {
    /// Force the miner to reseal, even when nobody has asked for work.
    pub force_sealing: bool,
    /// Minimum period between transaction-inspired reseals.
    pub reseal_min_period: Duration,
    /// Preparing block interval
    pub prepare_block_interval: Duration,
    /// Maximum amount of gas to bother considering for block insertion.
    pub tx_gas_limit: U256,
    /// Maximum memory usage of transactions in the queue (current / future).
    pub tx_queue_memory_limit: Option<usize>,
    /// Strategy to use for prioritizing transactions in the queue.
    pub tx_queue_strategy: PrioritizationStrategy,
    /// Whether we should fallback to providing all the queue's transactions or just pending.
    pub pending_set: PendingSet,
    /// How many historical work packages can we store before running out?
    pub work_queue_size: usize,
    /// Can we submit two different solutions for the same block and expect both to result in an import?
    pub enable_resubmission: bool,
    /// Banning settings.
    pub tx_queue_banning: Banning,
    /// Create a pending block with maximal possible gas limit.
    /// NOTE: Such block will contain all pending transactions but
    /// will be invalid if mined.
    pub infinite_pending_block: bool,
    /// minimal gas price of a transaction to be accepted by the miner/transaction queue
    pub minimal_gas_price: U256,
    /// maximal gas price of a transaction to be accepted by the miner/transaction queue
    pub maximal_gas_price: U256,
    /// maximal gas price of a new local transaction to be accepted by the miner/transaction queue when using dynamic gas price
    pub local_max_gas_price: U256,
    /// Staker private key
    pub staker_private_key: Option<String>,
}

impl Default for MinerOptions {
    fn default() -> Self {
        MinerOptions {
            force_sealing: false,
            tx_gas_limit: !U256::zero(),
            tx_queue_memory_limit: Some(2 * 1024 * 1024),
            tx_queue_strategy: PrioritizationStrategy::GasPriceOnly,
            pending_set: PendingSet::AlwaysQueue,
            reseal_min_period: Duration::from_secs(4),
            prepare_block_interval: Duration::from_secs(4),
            work_queue_size: 20,
            enable_resubmission: true,
            tx_queue_banning: Banning::Disabled,
            infinite_pending_block: false,
            minimal_gas_price: 10_000_000_000u64.into(),
            maximal_gas_price: 9_000_000_000_000_000_000u64.into(),
            local_max_gas_price: 100_000_000_000u64.into(),
            staker_private_key: None,
        }
    }
}

struct SealingWork {
    queue: UsingQueue<ClosedBlock>,
    enabled: bool,
}

/// Keeps track of transactions using priority queue and holds currently mined block.
/// Handles preparing work for "work sealing".
pub struct Miner {
    // NOTE [ToDr]  When locking always lock in this order!
    transaction_pool: TransactionPool,
    sealing_work: Mutex<SealingWork>,
    // PoS block queue
    maybe_work: Mutex<HashMap<H256, ClosedBlock>>,
    // the current PoS block with minimum timestamp
    best_pos: Mutex<Option<ClosedBlock>>,
    next_allowed_reseal: Mutex<Instant>,
    sealing_block_last_request: Mutex<u64>,
    // for sealing...
    options: MinerOptions,
    gas_range_target: RwLock<(U256, U256)>,
    author: RwLock<Address>,
    // TOREMOVE: Unity MS1 use only.
    staker: Option<Ed25519KeyPair>,
    extra_data: RwLock<Bytes>,
    engine: Arc<Engine>,
    accounts: Option<Arc<AccountProvider>>,
    tx_message: Mutex<IoChannel<TxIoMessage>>,
    transaction_pool_update_lock: Mutex<bool>,
}

impl Miner {
    /// Creates new instance of miner Arc.
    pub fn new(
        options: MinerOptions,
        spec: &Spec,
        accounts: Option<Arc<AccountProvider>>,
        message_channel: IoChannel<TxIoMessage>,
    ) -> Arc<Miner>
    {
        Arc::new(Miner::new_raw(options, spec, accounts, message_channel))
    }

    /// get the interval to prepare a new / update an existing block
    pub fn prepare_block_interval(&self) -> Duration { self.options.prepare_block_interval.clone() }

    /// Creates new instance of miner without accounts, but with given spec.
    pub fn with_spec(spec: &Spec) -> Miner {
        Miner::new_raw(Default::default(), spec, None, IoChannel::disconnected())
    }

    /// Clear all pending block states
    pub fn clear(&self) { self.sealing_work.lock().queue.reset(); }

    /// Get `Some` `clone()` of the current pending block's state or `None` if we're not sealing.
    pub fn pending_state(&self, latest_block_number: BlockNumber) -> Option<State<::db::StateDB>> {
        self.map_pending_block(|b| b.state().clone(), latest_block_number)
    }

    /// Get `Some` `clone()` of the current pending block or `None` if we're not sealing.
    pub fn pending_block(&self, latest_block_number: BlockNumber) -> Option<Block> {
        self.map_pending_block(|b| b.to_base(), latest_block_number)
    }

    /// Get `Some` `clone()` of the current pending block header or `None` if we're not sealing.
    pub fn pending_block_header(&self, latest_block_number: BlockNumber) -> Option<Header> {
        self.map_pending_block(|b| b.header().clone(), latest_block_number)
    }

    /// Try to prepare a work.
    /// Create a new work if no work exists or update an existing work depending on the
    /// configurations and the current conditions.
    pub fn try_prepare_block(&self, client: &MiningBlockChainClient, is_forced: bool) {
        if is_forced || self.tx_reseal_allowed() {
            *self.next_allowed_reseal.lock() = Instant::now() + self.options.reseal_min_period;
            self.update_sealing(client);
        }
    }

    pub fn invoke_pos_interval(&self, client: &MiningBlockChainClient) -> Result<(), Error> {
        let chain_best_pos_block = client
            .best_block_header_with_seal_type(&SealType::PoS)
            .map(|header| header.decode());

        let mut queue = self.maybe_work.lock();
        let mut pending_best = self.best_pos.lock();

        let timestamp_now = SystemTime::now()
            .duration_since(UNIX_EPOCH)
            .unwrap()
            .as_secs();

        let block = pending_best.clone();
        match block {
            Some(b) => {
                if b.header().timestamp() <= timestamp_now {
                    let seal = b.header().seal();
                    let stake = client.get_stake(b.header().author());
                    if let Ok(sealed) = b.clone().lock().try_seal_pos(
                        &*self.engine,
                        seal.to_owned(),
                        chain_best_pos_block.as_ref(),
                        stake,
                    ) {
                        if chain_best_pos_block.as_ref().unwrap().hash()
                            == b.header().parent_hash().to_owned()
                        {
                            let n = sealed.header().number();
                            let d = sealed.header().difficulty().clone();
                            let h = sealed.header().hash();
                            let t = sealed.header().timestamp();

                            // 4. Import block
                            client.import_sealed_block(sealed)?;

                            // Log
                            info!(target: "miner", "PoS block reimported OK. #{}: diff: {}, hash: {}, timestamp: {}",
                                    Colour::White.bold().paint(format!("{}", n)),
                                    Colour::White.bold().paint(format!("{}", d)),
                                    Colour::White.bold().paint(format!("{:x}", h)),
                                    Colour::White.bold().paint(format!("{:x}", t)));
                        }
                        queue.clear();
                        *pending_best = None;
                    }
                }
            }
            None => {}
        }

        Ok(())
    }

    /// Try to generate PoS block if minimum resealing duration is met
    pub fn try_prepare_block_pos(&self, client: &MiningBlockChainClient) -> Result<(), Error> {
        // Not before the Unity fork point
        if self
            .engine
            .machine()
            .params()
            .unity_update
            .map_or(true, |fork_number| {
                client.chain_info().best_block_number + 1 < fork_number
            }) {
            return Ok(());
        }

        // Return if no internal staker
        if self.staker.is_none() {
            return Ok(());
        }

        // Staker
        let staker: Ed25519KeyPair = self
            .staker()
            .to_owned()
            .expect("Internal staker is null. Should have checked before.");
        let sk: [u8; 64] = staker.secret().0;
        let pk: [u8; 32] = staker.public().0;
        let address: Address = staker.address();

        // 1. Get the stake. Stop proceeding if stake is 0.
        let stake: u64 = match client.get_stake(&address) {
            Some(stake) if stake > 0 => stake,
            _ => return Ok(()),
        };

        // 2. Get the current best PoS block
        let best_block_header = client.best_block_header_with_seal_type(&SealType::PoS);

        // 3. Get the timestamp, the seed and the seal parent of the best PoS block
        let timestamp_now = SystemTime::now()
            .duration_since(UNIX_EPOCH)
            .unwrap()
            .as_secs();
        let (timestamp, seed, seal_parent) = match &best_block_header {
            Some(header) => {
                let seed: Bytes = header
                    .seal()
                    .get(0)
                    .expect("A pos block has to contain a seed")
                    .to_owned();
                (
                    header.timestamp(),
                    seed,
                    client.seal_parent_header(&header.parent_hash(), &header.seal_type()),
                )
            }
            None => (timestamp_now - 1u64, Vec::new(), None), // TODO-Unity: To handle the first PoS block better
        };

        // 4. Calculate difficulty
        let difficulty = client.calculate_difficulty(
            best_block_header
                .clone()
                .map(|header| header.decode())
                .as_ref(),
            seal_parent.map(|header| header.decode()).as_ref(),
        );

        // 5. Calcualte timestamp for the new PoS block
        // TODO-Unity: don't use floating number to calculate this
        // \Delta = \frac{d_s \cdot ln({2^{256}}/{hash(seed)})}{V}.
        let new_seed = ed25519::signature(&seed, &sk);
        let hash_of_seed = blake2b(&new_seed[..]);
        let a = BigUint::parse_bytes(
            b"ffffffffffffffffffffffffffffffffffffffffffffffffffffffffffffffff",
            16,
        )
        .unwrap();
        let b = BigUint::from_bytes_be(&hash_of_seed[..]);
        let u = ln(&a).unwrap() - ln(&b).unwrap();
        let delta = (difficulty.as_u64() as f64) * u / (stake as f64);

        trace!(target: "staker", "Staking...difficulty: {}, u: {}, stake: {}, delta: {}",
               difficulty.as_u64(), u, stake, delta);
        let new_timestamp = timestamp + max(1u64, delta as u64);

        // 6. Determine if we can produce a new PoS block or not
        if timestamp_now >= new_timestamp {
            self.prepare_block_pos(
                client,
                timestamp_now, // TODO-Unity: Or use new_timestamp?
                new_seed,
                &sk,
                &pk,
                best_block_header.map(|header| header.decode()).as_ref(),
                stake,
            )
        } else {
            Ok(())
        }
    }

    // TOREMOVE-Unity: Unity MS1 use only
    /// Generate PoS block
    pub fn prepare_block_pos(
        &self,
        client: &MiningBlockChainClient,
        timestamp: u64,
        seed: [u8; 64],
        sk: &[u8; 64],
        pk: &[u8; 32],
        seal_parent: Option<&Header>,
        stake: u64,
    ) -> Result<(), Error>
    {
        trace!(target: "block", "Generating pos block. Current best block: {:?}", client.chain_info().best_block_number);

        let staker = public_to_address_ed25519(&pk.clone().into());
        // 1. Create a block with transactions
        let (raw_block, _): (ClosedBlock, Option<H256>) =
            self.prepare_block(client, &Some(SealType::PoS), Some(timestamp), Some(staker));

        // 2. Generate signature
        let mut preseal = Vec::with_capacity(3);
        preseal.push(seed.to_vec());
        preseal.push(vec![0u8; 64]);
        preseal.push(pk.to_vec());
        let presealed_block = raw_block.pre_seal(preseal);
        let mine_hash: H256 = presealed_block.header().mine_hash();
        let signature = ed25519::signature(&mine_hash.0, sk);

        // 3. Seal the block
        let mut seal: Vec<Bytes> = Vec::with_capacity(3);
        seal.push(seed.to_vec());
        seal.push(signature.to_vec());
        seal.push(pk.to_vec());
        let sealed_block: SealedBlock = presealed_block
            .lock()
            .try_seal_pos(&*self.engine, seal, seal_parent, Some(stake))
            .or_else(|(e, _)| {
                warn!(target: "miner", "Staking seal rejected: {}", e);
                Err(Error::PosInvalid)
            })?;

        // Log
        let n = sealed_block.header().number();
        let d = sealed_block.header().difficulty().clone();
        let h = sealed_block.header().hash();
        let t = sealed_block.header().timestamp();

        // 4. Import block
        client.import_sealed_block(sealed_block)?;

        // Log
        info!(target: "miner", "PoS block imported OK. #{}: diff: {}, hash: {}, timestamp: {}",
            Colour::White.bold().paint(format!("{}", n)),
            Colour::White.bold().paint(format!("{}", d)),
            Colour::White.bold().paint(format!("{:x}", h)),
            Colour::White.bold().paint(format!("{:x}", t)));
        Ok(())
    }

    /// Update transaction pool
    pub fn update_transaction_pool(&self, client: &MiningBlockChainClient, is_forced: bool) {
        let update_lock = self.transaction_pool_update_lock.try_lock();
        if !is_forced && update_lock.is_none() {
            return;
        }
        let fetch_account = |a: &Address| {
            AccountDetails {
                nonce: client.latest_nonce(a),
                balance: client.latest_balance(a),
            }
        };
        let best_block = || client.chain_info().best_block_number;
        self.transaction_pool.update(&fetch_account, &best_block);
    }

    /// Creates new instance of miner.
    fn new_raw(
        options: MinerOptions,
        spec: &Spec,
        accounts: Option<Arc<AccountProvider>>,
        message_channel: IoChannel<TxIoMessage>,
    ) -> Miner
    {
        let mem_limit = options
            .tx_queue_memory_limit
            .unwrap_or_else(usize::max_value);

        let transaction_queue = TransactionQueue::with_limits(
            options.tx_queue_strategy,
            mem_limit,
            Mutex::new(message_channel.clone()),
        );
        let transaction_queue = match options.tx_queue_banning {
            Banning::Disabled => {
                BanningTransactionQueue::new(
                    transaction_queue,
                    Threshold::NeverBan,
                    Duration::from_secs(180),
                )
            }
            Banning::Enabled {
                ban_duration,
                min_offends,
                ..
            } => {
                BanningTransactionQueue::new(
                    transaction_queue,
                    Threshold::BanAfter(min_offends),
                    ban_duration,
                )
            }
        };

        let transaction_pool: TransactionPool =
            TransactionPool::new(RwLock::new(transaction_queue));

        // TOREMOVE: Unity MS1 use only
        let staker: Option<Ed25519KeyPair> = match options.staker_private_key.to_owned() {
            Some(key) => parse_staker(key).ok(),
            None => None,
        };

        Miner {
            transaction_pool,
            next_allowed_reseal: Mutex::new(Instant::now()),
            sealing_block_last_request: Mutex::new(0),
            sealing_work: Mutex::new(SealingWork {
                queue: UsingQueue::new(options.work_queue_size),
                enabled: false,
            }),
            maybe_work: Mutex::new(HashMap::new()),
            best_pos: Mutex::new(None),
            gas_range_target: RwLock::new((U256::zero(), U256::zero())),
            author: RwLock::new(Address::default()),
            staker: staker,
            extra_data: RwLock::new(Vec::new()),
            options,
            accounts,
            engine: spec.engine.clone(),
            tx_message: Mutex::new(message_channel),
            transaction_pool_update_lock: Mutex::new(true),
        }
    }

    fn forced_sealing(&self) -> bool { self.options.force_sealing }

    fn map_pending_block<F, T>(&self, f: F, latest_block_number: BlockNumber) -> Option<T>
    where F: FnOnce(&ClosedBlock) -> T {
        self.from_pending_block(latest_block_number, || None, |block| Some(f(block)))
    }

    /// Prepares new block for sealing including top transactions from queue.
    fn prepare_block(
        &self,
        client: &MiningBlockChainClient,
        seal_type: &Option<SealType>,
        timestamp: Option<u64>,
        staker: Option<Address>,
    ) -> (ClosedBlock, Option<H256>)
    {
        trace_time!("prepare_block");
        let chain_info = client.chain_info();
        let (transactions, mut open_block, original_work_hash) = {
            let transactions = {
                self.transaction_pool.top_transactions(
                    chain_info.best_block_number,
                    chain_info.best_block_timestamp,
                )
            };

            let mut sealing_work = self.sealing_work.lock();
            let last_work_hash = sealing_work
                .queue
                .peek_last_ref()
                .map(|pb| pb.block().header().hash());
            let best_hash = chain_info.best_block_hash;

            let mut open_block = match seal_type {
                Some(SealType::PoS) => {
<<<<<<< HEAD
                    // let author: Address = self
                    //     .staker()
                    //     .to_owned()
                    //     .expect(
                    //         "staker key not specified in configuration. Should have checked \
                    //          before.",
                    //     )
                    //     .address();
=======
                    let author: Address = self
                        .staker()
                        .to_owned()
                        .expect(
                            "staker key not specified in configuration. Should have checked \
                             before.",
                        )
                        .address();
>>>>>>> 6327915f
                    client.prepare_open_block(
                        staker.unwrap_or(Address::default()),
                        (self.gas_floor_target(), self.gas_ceil_target()),
                        self.extra_data(),
                        seal_type.to_owned(),
                        timestamp,
                    )
                }
                _ => {
                    match sealing_work
                        .queue
                        .pop_if(|b| b.block().header().parent_hash() == &best_hash)
                    {
                        Some(old_block) => {
                            trace!(target: "block", "prepare_block: Already have previous work; updating and returning");
                            // add transactions to old_block
                            client.reopen_block(old_block)
                        }
                        None => {
                            // block not found - create it.
                            trace!(target: "block", "prepare_block: No existing work - making new block");
                            let author: Address = self.author();
                            client.prepare_open_block(
                                author,
                                (self.gas_floor_target(), self.gas_ceil_target()),
                                self.extra_data(),
                                seal_type.to_owned(),
                                timestamp,
                            )
                        }
                    }
                }
            };

            if self.options.infinite_pending_block {
                open_block.set_gas_limit(U256::max_value());
            }

            (transactions, open_block, last_work_hash)
        };

        let mut invalid_transactions = HashSet::new();
        let mut non_allowed_transactions = HashSet::new();
        let mut transactions_to_penalize = HashSet::new();
        let block_number = open_block.block().header().number();

        trace!(target: "block", "prepare_block: block_number: {:?}, parent_block: {:?}", block_number, client.best_block_header().number());

        let mut tx_count: usize = 0;
        let tx_total = transactions.len();
        for tx in transactions {
            let hash = tx.hash().clone();
            let start = Instant::now();
            let result = open_block.push_transaction(tx, None, true);
            let took = start.elapsed();

            // Check for heavy transactions
            match self.options.tx_queue_banning {
                Banning::Enabled {
                    ref offend_threshold,
                    ..
                }
                    if &took > offend_threshold =>
                {
                    match self.transaction_pool.ban_transaction(&hash) {
                        true => {
                            warn!(target: "block", "Detected heavy transaction. Banning the sender and recipient/code.");
                        }
                        false => {
                            transactions_to_penalize.insert(hash);
                            debug!(target: "block", "Detected heavy transaction. Penalizing sender.")
                        }
                    }
                }
                _ => {}
            }
            trace!(target: "block", "Adding tx {:?} took {:?}", &hash, took);
            match result {
                Err(Error::Execution(ExecutionError::BlockGasLimitReached {
                    gas_limit,
                    gas_used,
                    gas,
                })) => {
                    debug!(target: "block", "Skipping adding transaction to block because of gas limit: {:?} (limit: {:?}, used: {:?}, gas: {:?})", &hash, gas_limit, gas_used, gas);

                    // Penalize transaction if it's above current gas limit
                    if gas > gas_limit {
                        transactions_to_penalize.insert(hash);
                    }

                    // Exit early if gas left is smaller then min_tx_gas
                    let min_tx_gas: U256 = 21000.into(); // TODO: figure this out properly.
                    if gas_limit - gas_used < min_tx_gas {
                        break;
                    }
                }
                // Invalid nonce error can happen only if previous transaction is skipped because of gas limit.
                // If there is errornous state of transaction queue it will be fixed when next block is imported.
                Err(Error::Execution(ExecutionError::InvalidNonce {
                    expected,
                    got,
                })) => {
                    debug!(target: "block", "Skipping adding transaction to block because of invalid nonce: {:?} (expected: {:?}, got: {:?})", &hash, expected, got);
                }
                // already have transaction - ignore
                Err(Error::Transaction(TransactionError::AlreadyImported)) => {}
                Err(Error::Transaction(TransactionError::NotAllowed)) => {
                    non_allowed_transactions.insert(hash);
                    debug!(target: "block",
                           "Skipping non-allowed transaction for sender {:?}",
                           &hash);
                }
                Err(e) => {
                    invalid_transactions.insert(hash);
                    debug!(target: "block",
                           "Error adding transaction to block: number={}. transaction_hash={:?}, Error: {:?}",
                           block_number, &hash, e);
                }
                Ok(_) => {
                    tx_count += 1;
                } // imported ok
            }
        }
        debug!(target: "block", "Pushed {}/{} transactions", tx_count, tx_total);

        let block = open_block.close();

        invalid_transactions.iter().for_each(|hash| {
            self.transaction_pool
                .remove_transaction(*hash, RemovalReason::Invalid);
        });

        non_allowed_transactions.iter().for_each(|hash| {
            self.transaction_pool
                .remove_transaction(*hash, RemovalReason::NotAllowed);
        });

        transactions_to_penalize.iter().for_each(|hash| {
            self.transaction_pool.penalize(hash);
        });

        (block, original_work_hash)
    }

    /// Check if reseal is allowed and necessary.
    fn requires_reseal(&self, best_block: BlockNumber) -> bool {
        let has_local_transactions = self.transaction_pool.has_local_pending_transactions();
        let mut sealing_work = self.sealing_work.lock();
        if sealing_work.enabled {
            trace!(target: "block", "requires_reseal: sealing enabled");
            let last_request = *self.sealing_block_last_request.lock();
            // Reseal when:
            // 1. forced sealing OR
            // 2. has local pending transactions OR
            // 3. best block is not higher than the last requested block (last time when a rpc
            //    transaction entered or a miner requested work from rpc or stratum) by
            //    SEALING_TIMEOUT_IN_BLOCKS (hard coded 5)
            let should_disable_sealing = !self.forced_sealing()
                && !has_local_transactions
                && best_block > last_request
                && best_block - last_request > SEALING_TIMEOUT_IN_BLOCKS;

            trace!(target: "block", "requires_reseal: should_disable_sealing={}; best_block={}, last_request={}", should_disable_sealing, best_block, last_request);

            if should_disable_sealing {
                trace!(target: "block", "Miner sleeping (current {}, last {})", best_block, last_request);
                sealing_work.enabled = false;
                sealing_work.queue.reset();
                false
            } else {
                true
            }
        } else {
            trace!(target: "block", "requires_reseal: sealing is disabled");
            false
        }
    }

    /// Prepares work which has to be done to seal.
    fn prepare_work(&self, block: ClosedBlock, original_work_hash: Option<H256>) {
        let mut sealing_work = self.sealing_work.lock();
        let last_work_hash = sealing_work
            .queue
            .peek_last_ref()
            .map(|pb| pb.block().header().mine_hash());
        trace!(target: "block", "prepare_work: Checking whether we need to reseal: orig={:?} last={:?}, this={:?}", original_work_hash, last_work_hash, block.block().header().mine_hash());
        if last_work_hash.map_or(true, |h| h != block.block().header().mine_hash()) {
            trace!(target: "block", "prepare_work: Pushing a new, refreshed or borrowed pending {}...", block.block().header().mine_hash());
            let _pow_hash = block.block().header().mine_hash();
            let _number = block.block().header().number();
            let _target = block.block().header().boundary();
            let is_new =
                original_work_hash.map_or(true, |h| block.block().header().mine_hash() != h);
            sealing_work.queue.push(block);
            // If push notifications are enabled we assume all work items are used.
            if is_new {
                sealing_work.queue.use_last_ref();
            }
        };
        trace!(target: "block", "prepare_work: leaving (last={:?})", sealing_work.queue.peek_last_ref().map(|b| b.block().header().mine_hash()));
    }

    /// Returns true if we had to prepare new pending block.
    fn prepare_work_sealing(
        &self,
        client: &MiningBlockChainClient,
        seal_type: &Option<SealType>,
    ) -> bool
    {
        trace!(target: "block", "prepare_work_sealing: entering");
        let prepare_new = {
            let mut sealing_work = self.sealing_work.lock();
            let have_work = sealing_work.queue.peek_last_ref().is_some();
            trace!(target: "block", "prepare_work_sealing: have_work={}", have_work);
            if !have_work {
                sealing_work.enabled = true;
                true
            } else {
                false
            }
        };
        if prepare_new {
            let (block, original_work_hash) = self.prepare_block(client, seal_type, None, None);
            self.prepare_work(block, original_work_hash);
        }
        let mut sealing_block_last_request = self.sealing_block_last_request.lock();
        let best_number = client.chain_info().best_block_number;
        if *sealing_block_last_request != best_number {
            trace!(target: "block", "prepare_work_sealing: Miner received request (was {}, now {}) - waking up.", *sealing_block_last_request, best_number);
            *sealing_block_last_request = best_number;
        }

        // Return if we restarted
        prepare_new
    }

    /// Verification for mining purpose to determine if a transaction is qualified to
    /// be added into transaction queue.
    fn verify_transaction_miner(
        &self,
        client: &MiningBlockChainClient,
        transaction: SignedTransaction,
    ) -> Result<SignedTransaction, Error>
    {
        // Verify nonce
        if transaction.nonce < client.latest_nonce(&transaction.sender()) {
            return Err(Error::Transaction(TransactionError::Old));
        }

        // Verify basic gas limit
        let basic_gas: U256 = transaction.gas_required();
        if transaction.gas < basic_gas {
            return Err(Error::Transaction(TransactionError::InsufficientGas {
                minimal: basic_gas,
                got: transaction.gas,
            }));
        }

        // Verify gas price range
        if transaction.gas_price < self.minimal_gas_price()
            || transaction.gas_price > self.maximal_gas_price()
        {
            return Err(Error::Transaction(TransactionError::InvalidGasPriceRange {
                minimal: self.minimal_gas_price(),
                maximal: self.maximal_gas_price(),
                got: transaction.gas_price,
            }));
        }

        // Verify maximal gas limit that this client wishes to mine for a single transaction
        if transaction.gas > self.tx_gas_limit() {
            return Err(Error::Transaction(TransactionError::GasLimitExceeded {
                limit: self.tx_gas_limit(),
                got: transaction.gas,
            }));
        }

        // Verify balance
        let cost: U256 = transaction.value + transaction.gas_price * transaction.gas;
        if client.latest_balance(&transaction.sender()) < cost {
            return Err(Error::Transaction(TransactionError::InsufficientBalance {
                cost,
                balance: client.latest_balance(&transaction.sender()),
            }));
        }

        Ok(transaction)
    }

    /// Verify transaction
    fn verify_transaction(
        &self,
        client: &MiningBlockChainClient,
        transaction: UnverifiedTransaction,
    ) -> Result<SignedTransaction, Error>
    {
        let hash = transaction.hash().clone();
        let best_block_header = client.best_block_header().decode();
        if client
            .transaction_block(TransactionId::Hash(hash.clone()))
            .is_some()
        {
            debug!(target: "block", "Rejected tx {:?}: already in the blockchain", &hash);
            return Err(Error::Transaction(TransactionError::AlreadyImported));
        }
        match self
            .engine
            .machine()
            .verify_transaction_basic(&transaction)
            .and_then(|_| {
                self.engine
                    .machine()
                    .verify_transaction_signature(transaction, &best_block_header)
            })
            .and_then(|transaction| self.verify_transaction_miner(client, transaction))
        {
            Err(e) => {
                debug!(target: "block", "Rejected tx {:?} with invalid signature: {:?}", &hash, e);
                Err(e)
            }
            Ok(transaction) => {
                debug!(target: "rpc_tx", "{:?} tx finished validation [{:?}]", thread::current().id(), time::Instant::now());
                Ok(transaction)
            }
        }
    }

    fn add_transaction_to_queue(
        &self,
        client: &MiningBlockChainClient,
        transaction: SignedTransaction,
        default_origin: TransactionOrigin,
        condition: Option<TransactionCondition>,
    ) -> Result<(), Error>
    {
        let insertion_block = client.chain_info().best_block_number;
        let origin = self
            .accounts
            .as_ref()
            .and_then(|accounts| {
                match accounts.has_account(transaction.sender()).unwrap_or(false) {
                    true => Some(TransactionOrigin::Local),
                    false => None,
                }
            })
            .unwrap_or(default_origin);

        let result = self.transaction_pool.add_transaction(
            transaction,
            origin,
            condition,
            insertion_block,
        )?;
        debug!(target: "rpc_tx", "{:?} tx finished importing [{:?}]", thread::current().id(), time::Instant::now());

        Ok(result)
    }

    /// Are we allowed to do a non-mandatory reseal?
    fn tx_reseal_allowed(&self) -> bool {
        Instant::now() >= (*self.next_allowed_reseal.lock() - Duration::from_millis(100))
    }

    fn from_pending_block<H, F, G>(
        &self,
        latest_block_number: BlockNumber,
        from_chain: F,
        map_block: G,
    ) -> H
    where
        F: Fn() -> H,
        G: FnOnce(&ClosedBlock) -> H,
    {
        let sealing_work = self.sealing_work.lock();
        sealing_work.queue.peek_last_ref().map_or_else(
            || from_chain(),
            |b| {
                if b.block().header().number() > latest_block_number {
                    map_block(b)
                } else {
                    from_chain()
                }
            },
        )
    }

    #[cfg(test)]
    /// Replace tx message channel. Useful for testing.
    pub fn set_tx_message_channel(&self, tx_message: IoChannel<TxIoMessage>) {
        *self.tx_message.lock() = tx_message;
    }

    #[cfg(test)]
    /// Creates new instance of miner with accounts and with given spec.
    pub fn with_spec_and_accounts(spec: &Spec, accounts: Option<Arc<AccountProvider>>) -> Miner {
        Miner::new_raw(
            Default::default(),
            spec,
            accounts,
            IoChannel::disconnected(),
        )
    }
}

const SEALING_TIMEOUT_IN_BLOCKS: u64 = 5;

impl MinerService for Miner {
    fn clear_and_reset(&self, client: &MiningBlockChainClient) {
        self.transaction_pool.clear();
        self.update_sealing(client);
    }

    /// MinerStatus     -   pending transaction number
    ///                 -   future transaction number
    ///                 -   transaction number in pending block
    fn status(&self) -> MinerStatus {
        let status = self.transaction_pool.status();
        let sealing_work = self.sealing_work.lock();
        MinerStatus {
            transactions_in_pending_queue: status.pending,
            transactions_in_future_queue: status.future,
            transactions_in_pending_block: sealing_work
                .queue
                .peek_last_ref()
                .map_or(0, |b| b.transactions().len()),
        }
    }

    fn set_author(&self, author: Address) { *self.author.write() = author; }

    fn set_staker(&mut self, staker: Ed25519KeyPair) { self.staker = Some(staker); }

    fn set_extra_data(&self, extra_data: Bytes) { *self.extra_data.write() = extra_data; }

    /// Set the gas limit we wish to target when sealing a new block.
    fn set_gas_floor_target(&self, target: U256) { self.gas_range_target.write().0 = target; }

    fn set_gas_ceil_target(&self, target: U256) { self.gas_range_target.write().1 = target; }

    fn set_minimal_gas_price(&mut self, min_gas_price: U256) {
        self.options.minimal_gas_price = min_gas_price;
    }

    fn minimal_gas_price(&self) -> U256 { self.options.minimal_gas_price }

    fn set_maximal_gas_price(&mut self, max_gas_price: U256) {
        self.options.maximal_gas_price = max_gas_price;
    }

    fn maximal_gas_price(&self) -> U256 { self.options.maximal_gas_price }

    fn local_maximal_gas_price(&self) -> U256 { self.options.local_max_gas_price }

    fn default_gas_limit(&self) -> U256 { 2_000_000.into() }

    fn tx_gas_limit(&self) -> U256 { self.options.tx_gas_limit }

    /// Get the author that we will seal blocks as.
    fn author(&self) -> Address { *self.author.read() }

    /// Get the PoS staker that we will seal PoS blocks.
    fn staker(&self) -> &Option<Ed25519KeyPair> { &self.staker }

    /// Get the extra_data that we will seal blocks with.
    fn extra_data(&self) -> Bytes { self.extra_data.read().clone() }

    /// Get the gas limit we wish to target when sealing a new block.
    fn gas_floor_target(&self) -> U256 { self.gas_range_target.read().0 }

    /// Get the gas limit we wish to target when sealing a new block.
    fn gas_ceil_target(&self) -> U256 { self.gas_range_target.read().1 }

    /// Verify and import external transactions to transaction queue, from client
    fn import_external_transactions(
        &self,
        client: &MiningBlockChainClient,
        transactions: Vec<UnverifiedTransaction>,
    ) -> Vec<Result<(), Error>>
    {
        trace!(target: "client", "Importing external transactions");
        let mut is_imported: bool = false;

        let results = transactions
            .into_iter()
            .map(|unverified_transaction| {
                self.verify_transaction(client, unverified_transaction)
                    .and_then(|transaction| {
                        let import_result = self.add_transaction_to_queue(
                            client,
                            transaction,
                            TransactionOrigin::External,
                            None,
                        );
                        if !is_imported && import_result.is_ok() {
                            is_imported = true;
                        }
                        import_result
                    })
            })
            .collect();

        results
    }

    /// Verify and import own transaction to transaction queue, tx from rpc
    fn import_own_transaction(
        &self,
        client: &MiningBlockChainClient,
        pending: PendingTransaction,
    ) -> Result<(), Error>
    {
        trace!(target: "own_tx", "Importing transaction: {:?}", pending);
        debug!(target: "rpc_tx", "{:?} tx start importing [{:?}]", thread::current().id(), time::Instant::now());

        let result = self
            .verify_transaction(client, pending.transaction.clone().into())
            .and_then(|transaction| {
                self.add_transaction_to_queue(
                    client,
                    transaction.into(),
                    TransactionOrigin::Local,
                    pending.condition.clone(),
                )
            });

        match result {
            Ok(_) => {
                debug!(target: "rpc_tx", "{:?} tx start broadcast [{:?}]", thread::current().id(), time::Instant::now());
                client.broadcast_transaction(::rlp::encode(&pending.transaction).into_vec());
            }
            Err(ref e) => {
                let _ = self.tx_message.lock().send(TxIoMessage::Dropped {
                    txhash: pending.hash().clone(),
                    error: format!("Invalid Tx: {}", e),
                });
                warn!(target: "own_tx", "Error importing transaction: {:?}", e);
            }
        }

        debug!(target: "rpc_tx", "{:?} tx ready to return [{:?}]", thread::current().id(), time::Instant::now());
        result
    }

    /// Get all Pending Transactions
    fn pending_transactions(&self) -> Vec<PendingTransaction> {
        self.transaction_pool
            .pending_transactions(BlockNumber::max_value(), u64::max_value())
    }

    //    fn local_transactions(&self) -> HashMap<H256, LocalTransactionStatus> {
    //        self.transaction_pool.local_transactions()
    //    }

    // Return all future transactions, and transfer them to Pending
    fn future_transactions(&self) -> Vec<PendingTransaction> {
        self.transaction_pool.future_transactions()
    }

    /// Called by client
    fn ready_transactions(
        &self,
        best_block: BlockNumber,
        best_block_timestamp: u64,
    ) -> Vec<PendingTransaction>
    {
        match self.options.pending_set {
            PendingSet::AlwaysQueue => {
                self.transaction_pool
                    .pending_transactions(best_block, best_block_timestamp)
            }
            PendingSet::SealingOrElseQueue => {
                self.from_pending_block(
                    best_block,
                    || {
                        self.transaction_pool
                            .pending_transactions(best_block, best_block_timestamp)
                    },
                    |sealing| {
                        sealing
                            .transactions()
                            .iter()
                            .map(|t| t.clone().into())
                            .collect()
                    },
                )
            }
            PendingSet::AlwaysSealing => {
                self.from_pending_block(
                    best_block,
                    || vec![],
                    |sealing| {
                        sealing
                            .transactions()
                            .iter()
                            .map(|t| t.clone().into())
                            .collect()
                    },
                )
            }
        }
    }

    /// part of eth filter
    fn pending_transactions_hashes(&self, best_block: BlockNumber) -> Vec<H256> {
        match self.options.pending_set {
            PendingSet::AlwaysQueue => self.transaction_pool.pending_hashes(),
            PendingSet::SealingOrElseQueue => {
                self.from_pending_block(
                    best_block,
                    || self.transaction_pool.pending_hashes(),
                    |sealing| {
                        sealing
                            .transactions()
                            .iter()
                            .map(|t| t.hash().clone())
                            .collect()
                    },
                )
            }
            PendingSet::AlwaysSealing => {
                self.from_pending_block(
                    best_block,
                    || vec![],
                    |sealing| {
                        sealing
                            .transactions()
                            .iter()
                            .map(|t| t.hash().clone())
                            .collect()
                    },
                )
            }
        }
    }

    /// try to find transaction util best_block, rpc uses this
    fn transaction(&self, best_block: BlockNumber, hash: &H256) -> Option<PendingTransaction> {
        match self.options.pending_set {
            PendingSet::AlwaysQueue => self.transaction_pool.find_transaction(hash),
            PendingSet::SealingOrElseQueue => {
                self.from_pending_block(
                    best_block,
                    || self.transaction_pool.find_transaction(hash),
                    |sealing| {
                        sealing
                            .transactions()
                            .iter()
                            .find(|t| t.hash() == hash)
                            .cloned()
                            .map(Into::into)
                    },
                )
            }
            PendingSet::AlwaysSealing => {
                self.from_pending_block(
                    best_block,
                    || None,
                    |sealing| {
                        sealing
                            .transactions()
                            .iter()
                            .find(|t| t.hash() == hash)
                            .cloned()
                            .map(Into::into)
                    },
                )
            }
        }
    }

    //    fn remove_pending_transaction(&self, hash: H256) {
    //        self.transaction_pool
    //            .remove_transaction(hash, RemovalReason::Canceled);
    //    }

    //    fn pending_receipt(&self, best_block: BlockNumber, hash: &H256) -> Option<RichReceipt> {
    //        self.from_pending_block(
    //            best_block,
    //            || None,
    //            |pending| {
    //                let txs = pending.transactions();
    //                txs.iter()
    //                    .map(|t| t.hash())
    //                    .position(|t| t == hash)
    //                    .map(|index| {
    //                        let prev_gas = if index == 0 {
    //                            Default::default()
    //                        } else {
    //                            pending.receipts()[index - 1].gas_used
    //                        };
    //                        let tx = &txs[index];
    //                        let receipt = &pending.receipts()[index];
    //                        RichReceipt {
    //                            transaction_hash: hash.clone(),
    //                            transaction_index: index,
    //                            cumulative_gas_used: receipt.gas_used,
    //                            gas_used: receipt.gas_used - prev_gas,
    //                            contract_address: match tx.action {
    //                                Action::Call(_) => None,
    //                                Action::Create => {
    //                                    let sender = tx.sender();
    //                                    Some(contract_address(&sender, &tx.nonce).0)
    //                                }
    //                            },
    //                            logs: receipt.logs().clone(),
    //                            log_bloom: receipt.log_bloom().clone(),
    //                            state_root: receipt.state_root().clone(),
    //                        }
    //                    })
    //            },
    //        )
    //    }

    // rpc related
    fn pending_receipts(&self, best_block: BlockNumber) -> BTreeMap<H256, Receipt> {
        self.from_pending_block(best_block, BTreeMap::new, |pending| {
            let hashes = pending.transactions().iter().map(|t| t.hash().clone());

            let receipts = pending.receipts().iter().cloned();

            hashes.zip(receipts).collect()
        })
    }

    // rpc related
    fn last_nonce(&self, address: &Address) -> Option<U256> {
        self.transaction_pool.last_nonce(address)
    }

    /// Client: Prepare new best block or update existing best block if required.
    fn update_sealing(&self, client: &MiningBlockChainClient) {
        trace!(target: "block", "update_sealing: best_block: {:?}", client.chain_info().best_block_number);
        if self.requires_reseal(client.chain_info().best_block_number) {
            trace!(target: "block", "update_sealing: preparing a block");
            let (block, original_work_hash) =
                self.prepare_block(client, &Some(SealType::PoW), None, None);
            self.prepare_work(block, original_work_hash)
        }
    }

    fn add_sealing_pos(
        &self,
        hash: &H256,
        b: ClosedBlock,
        _client: &MiningBlockChainClient,
    ) -> Result<(), Error>
    {
        self.maybe_work.lock().insert(*hash, b);
        Ok(())
    }

    fn get_ready_pos(&self, hash: &H256) -> Option<(ClosedBlock, Vec<Bytes>)> {
        match self.maybe_work.lock().get(hash) {
            Some(b) => {
                let seal = b.header().seal();
                Some((b.clone(), seal.clone().to_vec()))
            }
            _ => None,
        }
    }

    fn clear_pos_pending(&self) {
        // let mut queue = self.maybe_work.lock();
        // let mut best_pos = self.best_pos.lock();
        // queue.clear();
        // *best_pos = None;
    }

    fn get_pos_template(
        &self,
        client: &MiningBlockChainClient,
        seed: [u8; 64],
        pk: H256,
    ) -> Option<H256>
    {
        let address = public_to_address_ed25519(&pk);
        let stake = client.get_stake(&address).unwrap_or(0);
        if stake == 0 {
            return None;
        }

        let best_block_header = client.best_block_header_with_seal_type(&SealType::PoS);

        let timestamp_now = SystemTime::now()
            .duration_since(UNIX_EPOCH)
            .unwrap()
            .as_secs();
        let (timestamp, seal_parent) = match &best_block_header {
            Some(header) => {
                (
                    header.timestamp(),
                    client.seal_parent_header(&header.parent_hash(), &header.seal_type()),
                )
            }
            None => (timestamp_now - 1u64, None), // TODO-Unity: To handle the first PoS block better
        };

        let difficulty = client.calculate_difficulty(
            best_block_header
                .clone()
                .map(|header| header.decode())
                .as_ref(),
            seal_parent.map(|header| header.decode()).as_ref(),
        );

        debug!(target: "miner", "new block difficulty = {:?}", difficulty);

        let hash_of_seed = blake2b(&seed[..]);
        let a = BigUint::parse_bytes(
            b"ffffffffffffffffffffffffffffffffffffffffffffffffffffffffffffffff",
            16,
        )
        .unwrap();
        let b = BigUint::from_bytes_be(&hash_of_seed[..]);
        let u = ln(&a).unwrap() - ln(&b).unwrap();
        let delta = (difficulty.as_u64() as f64) * u / (stake as f64);

        trace!(target: "staker", "Staking...difficulty: {}, u: {}, stake: {}, delta: {}",
               difficulty.as_u64(), u, stake, delta);
        let new_timestamp = timestamp + max(1u64, delta as u64);

        let (raw_block, _): (ClosedBlock, Option<H256>) = self.prepare_block(
            client,
            &Some(SealType::PoS),
            Some(new_timestamp),
            Some(address),
        );

        let mut seal = Vec::with_capacity(3);
        seal.push(seed.to_vec());
        seal.push(vec![0u8; 64]);
        seal.push(pk.to_vec());

        let block = raw_block.pre_seal(seal);

        let hash = block.header().mine_hash();

        match self.add_sealing_pos(&hash, block, client) {
            Ok(_) => Some(hash),
            _ => None,
        }
    }

    // public key must be in seal[2]
    fn try_seal_pos(
        &self,
        client: &MiningBlockChainClient,
        seal: Vec<Bytes>,
        block: ClosedBlock,
    ) -> Result<(), Error>
    {
        let address = public_to_address_ed25519(&seal[2][..].into());
        let best_block_header = client.best_block_header_with_seal_type(&SealType::PoS);

        let mut queue = self.maybe_work.lock();
        let stake = client.get_stake(&address);
        let mut best_pos = self.best_pos.lock();

        debug!(target: "miner", "start sealing");

        // try seal block
        // TODO: avoid clone
        match block.clone().lock().try_seal_pos(
            &*self.engine,
            seal,
            best_block_header.map(|header| header.decode()).as_ref(),
            stake,
        ) {
            Ok(s) => {
                let n = s.header().number();
                let d = s.header().difficulty().clone();
                let h = s.header().hash();
                let t = s.header().timestamp();

                client.import_sealed_block(s)?;

                // Log
                info!(target: "miner", "PoS block imported OK. #{}: diff: {}, hash: {}, timestamp: {}",
                Colour::White.bold().paint(format!("{}", n)),
                Colour::White.bold().paint(format!("{}", d)),
                Colour::White.bold().paint(format!("{:x}", h)),
                Colour::White.bold().paint(format!("{:x}", t)));

                *best_pos = None;
                queue.clear();
                return Ok(());
            }
            Err((e, _)) => {
                debug!(target: "miner", "{:?}", e);
                match e {
                    Error::Block(BlockError::InvalidPoSTimestamp(t1, _, _)) => {
                        if best_pos.is_some() && best_pos.clone().unwrap().header().timestamp() > t1
                        {
                            *best_pos = Some(block.clone());
                        }
                    }
                    _ => {}
                }
                return Err(Error::from(e));
            }
        }
    }

    /// RPC
    fn is_currently_sealing(&self) -> bool { self.sealing_work.lock().queue.is_in_use() }

    // Stratum server receives a finished job, and updates sealing work
    fn map_sealing_work<F, T>(&self, client: &MiningBlockChainClient, f: F) -> Option<T>
    where F: FnOnce(&ClosedBlock) -> T {
        trace!(target: "miner", "map_sealing_work: entering");
        self.prepare_work_sealing(client, &None); // TODO-Unity-Rpc staking: handle PoW and PoS better
        trace!(target: "miner", "map_sealing_work: sealing prepared");
        let mut sealing_work = self.sealing_work.lock();
        let ret = sealing_work.queue.use_last_ref();
        trace!(target: "miner", "map_sealing_work: leaving use_last_ref={:?}", ret.as_ref().map(|b| b.block().header().hash()));
        ret.map(f)
    }

    /// stratum server receives a finished job, import as a sealed block
    fn submit_seal(
        &self,
        client: &MiningBlockChainClient,
        block_hash: H256,
        seal: Vec<Bytes>,
    ) -> Result<(), Error>
    {
        let result = if let Some(b) = self.sealing_work.lock().queue.get_used_if(
            if self.options.enable_resubmission {
                GetAction::Clone
            } else {
                GetAction::Take
            },
            |b| {
                trace!(target: "miner", "Comparing current pending block hash: {:?}, submit hash: {:?}", &block_hash, &b.header().mine_hash());
                &b.header().mine_hash() == &block_hash
            },
        ) {
            trace!(target: "miner", "Submitted block {}={} with seal {:?}", block_hash, b.header().mine_hash(), seal);
            b.lock().try_seal_pow(&*self.engine, seal).or_else(|(e, _)| {
                warn!(target: "miner", "Mined solution rejected: {}", e);
                Err(Error::PowInvalid)
            })
        } else {
            warn!(target: "miner", "Submitted solution rejected: Block unknown or out of date.");
            Err(Error::PowHashInvalid)
        };
        result.and_then(|sealed| {
            let n = sealed.header().number();
            let h = sealed.header().hash();
            let d = sealed.header().difficulty().clone();
            client.import_sealed_block(sealed)?;
            info!(target: "miner", "Submitted block imported OK. #{}: {}: {}", Colour::White.bold().paint(format!("{}", n)), Colour::White.bold().paint(format!("{:x}", h)), Colour::White.bold().paint(format!("{:x}", d)));
            Ok(())
        })
    }

    /// Client
    fn chain_new_blocks(
        &self,
        client: &MiningBlockChainClient,
        _imported: &[H256],
        _invalid: &[H256],
        _enacted: &[H256],
        retracted: &[H256],
    )
    {
        trace!(target: "block", "chain_new_blocks");

        // Import all transactions in retracted routes...
        {
            for hash in retracted {
                let block = client.block(BlockId::Hash(*hash)).expect(
                    "Client is sending message after commit to db and inserting to chain; the \
                     block is available; qed",
                );
                let transactions = block.transactions();
                transactions.into_iter().for_each(|unverified_transaction| {
                    let _ = self
                        .verify_transaction(client, unverified_transaction)
                        .and_then(|transaction| {
                            self.add_transaction_to_queue(
                                client,
                                transaction,
                                TransactionOrigin::RetractedBlock,
                                None,
                            )
                        });
                });
            }
        }

        self.transaction_pool.record_transaction_sealed();
        self.clear_pos_pending();
        client.new_block_chained();
    }
}

// TOREMOVE-Unity: Unity MS1 use only
fn parse_staker(key: String) -> Result<Ed25519KeyPair, String> {
    let bytes: Vec<u8>;
    if key.starts_with("0x") {
        bytes = String::from(&key[2..])
            .from_hex()
            .map_err(|_| "Private key is not hex string.")?;
    } else {
        bytes = key
            .from_hex()
            .map_err(|_| "Private key is not hex string.")?;
    }
    if bytes.len() != 32 {
        return Err("Private key length is not 32.".to_owned());
    }
    let mut sk = [0; 32];
    sk.copy_from_slice(&bytes[..]);
    let (secret, public): ([u8; 64], [u8; 32]) = ed25519::keypair(&sk);
    let mut keypair: Vec<u8> = secret.to_vec();
    keypair.extend(public.to_vec());
    Ok(keypair.into())
}

// TODO-Unity: To do this better
fn ln(x: &BigUint) -> Result<f64, String> {
    let x: Vec<u8> = x.to_bytes_le();

    const BYTES: usize = 12;
    let start = if x.len() < BYTES { 0 } else { x.len() - BYTES };

    let mut n: f64 = 0.0;
    for i in start..x.len() {
        n = n / 256f64 + (x[i] as f64);
    }
    let ln_256: f64 = (256f64).ln();

    Ok(n.ln() + ln_256 * ((x.len() - 1) as f64))
}

#[cfg(test)]
mod tests {
    use aion_types::U256;
    use block::IsBlock;
    use io::IoChannel;
    use keychain;
    use miner::{Miner, MinerService};
    use rustc_hex::FromHex;
    use spec::Spec;
    use std::sync::Arc;
    use std::time::Duration;
    use super::{Banning, MinerOptions, PendingSet};
    use tests::common::{EachBlockWith, TestBlockChainClient};
    use transaction::{PendingTransaction, SignedTransaction};
    use transaction::Action;
    use transaction::Transaction;
    use transaction::transaction_queue::PrioritizationStrategy;

    #[test]
    fn should_prepare_block_to_seal() {
        // given
        let client = TestBlockChainClient::default();
        let miner = Miner::with_spec(&Spec::new_test());

        // when
        let sealing_work = miner.map_sealing_work(&client, |_| ());
        assert!(sealing_work.is_some(), "Expected closed block");
    }

    #[test]
    fn should_still_work_after_a_couple_of_blocks() {
        // given
        let client = TestBlockChainClient::default();
        let miner = Miner::with_spec(&Spec::new_test());

        let res = miner.map_sealing_work(&client, |b| b.block().header().mine_hash());
        assert!(res.is_some());
        assert!(miner.submit_seal(&client, res.unwrap(), vec![]).is_ok());

        // two more blocks mined, work requested.
        client.add_blocks(1, EachBlockWith::Nothing);
        miner.map_sealing_work(&client, |b| b.block().header().mine_hash());

        client.add_blocks(1, EachBlockWith::Nothing);
        miner.map_sealing_work(&client, |b| b.block().header().mine_hash());

        // solution to original work submitted.
        assert!(miner.submit_seal(&client, res.unwrap(), vec![]).is_ok());
    }

    fn miner() -> Miner {
        Arc::try_unwrap(Miner::new(
            MinerOptions {
                force_sealing: false,
                reseal_min_period: Duration::from_secs(5),
                prepare_block_interval: Duration::from_secs(5),
                tx_gas_limit: !U256::zero(),
                tx_queue_memory_limit: None,
                tx_queue_strategy: PrioritizationStrategy::GasFactorAndGasPrice,
                pending_set: PendingSet::AlwaysSealing,
                work_queue_size: 5,
                enable_resubmission: true,
                tx_queue_banning: Banning::Disabled,
                infinite_pending_block: false,
                minimal_gas_price: 0u64.into(),
                maximal_gas_price: 9_000_000_000_000_000_000u64.into(),
                local_max_gas_price: 100_000_000_000u64.into(),
                staker_private_key: None,
            },
            &Spec::new_test(),
            None, // accounts provider
            IoChannel::disconnected(),
        ))
        .ok()
        .expect("Miner was just created.")
    }

    fn transaction() -> SignedTransaction {
        let keypair = keychain::ethkey::generate_keypair();
        Transaction {
            action: Action::Create,
            value: U256::zero(),
            data: "3331600055".from_hex().unwrap(),
            gas: U256::from(300_000),
            gas_price: default_gas_price(),
            nonce: U256::zero(),
            transaction_type: ::transaction::DEFAULT_TRANSACTION_TYPE,
            nonce_bytes: Vec::new(),
            gas_price_bytes: Vec::new(),
            gas_bytes: Vec::new(),
            value_bytes: Vec::new(),
        }
        .sign(keypair.secret(), None)
    }

    fn default_gas_price() -> U256 { 0u64.into() }

    #[test]
    fn should_make_pending_block_when_importing_own_transaction() {
        // given
        let client = TestBlockChainClient::default();
        let miner = miner();
        let transaction = transaction();
        let best_block = 0;
        // when
        let res = miner.import_own_transaction(&client, PendingTransaction::new(transaction, None));
        // then
        assert!(res.is_ok());
        miner.update_transaction_pool(&client, true);
        miner.prepare_work_sealing(&client, &None);
        assert_eq!(miner.pending_transactions().len(), 1);
        assert_eq!(miner.ready_transactions(best_block, 0).len(), 1);
        assert_eq!(miner.pending_transactions_hashes(best_block).len(), 1);
        assert_eq!(miner.pending_receipts(best_block).len(), 1);
        // This method will let us know if pending block was created (before calling that method)
        assert!(!miner.prepare_work_sealing(&client, &None));
    }

    #[test]
    fn should_not_use_pending_block_if_best_block_is_higher() {
        // given
        let client = TestBlockChainClient::default();
        let miner = miner();
        let transaction = transaction();
        let best_block = 10;
        // when
        let res = miner.import_own_transaction(&client, PendingTransaction::new(transaction, None));
        // then
        assert!(res.is_ok());
        miner.update_transaction_pool(&client, true);
        miner.prepare_work_sealing(&client, &None);
        assert_eq!(miner.pending_transactions().len(), 1);
        assert_eq!(miner.ready_transactions(best_block, 0).len(), 0);
        assert_eq!(miner.pending_transactions_hashes(best_block).len(), 0);
        assert_eq!(miner.pending_receipts(best_block).len(), 0);
    }

    //
    #[test]
    fn should_import_external_transaction() {
        // given
        let client = TestBlockChainClient::default();
        let miner = miner();
        let transaction = transaction().into();
        let best_block = 0;
        // when
        let res = miner
            .import_external_transactions(&client, vec![transaction])
            .pop()
            .unwrap();
        // then
        assert!(res.is_ok());
        miner.update_transaction_pool(&client, true);
        // miner.prepare_work_sealing(&client);
        assert_eq!(miner.pending_transactions().len(), 1);
        assert_eq!(miner.pending_transactions_hashes(best_block).len(), 0);
        assert_eq!(miner.ready_transactions(best_block, 0).len(), 0);
        assert_eq!(miner.pending_receipts(best_block).len(), 0);
        // This method will let us know if pending block was created (before calling that method)
        assert!(miner.prepare_work_sealing(&client, &None));
    }

    #[test]
    fn should_not_seal_unless_enabled() {
        let miner = miner();
        let client = TestBlockChainClient::default();
        // By default resealing is not required.
        assert!(!miner.requires_reseal(1u8.into()));

        miner
            .import_external_transactions(&client, vec![transaction().into()])
            .pop()
            .unwrap()
            .unwrap();
        assert!(miner.prepare_work_sealing(&client, &None));
        // Unless asked to prepare work.
        assert!(miner.requires_reseal(1u8.into()));
    }
}<|MERGE_RESOLUTION|>--- conflicted
+++ resolved
@@ -561,25 +561,6 @@
 
             let mut open_block = match seal_type {
                 Some(SealType::PoS) => {
-<<<<<<< HEAD
-                    // let author: Address = self
-                    //     .staker()
-                    //     .to_owned()
-                    //     .expect(
-                    //         "staker key not specified in configuration. Should have checked \
-                    //          before.",
-                    //     )
-                    //     .address();
-=======
-                    let author: Address = self
-                        .staker()
-                        .to_owned()
-                        .expect(
-                            "staker key not specified in configuration. Should have checked \
-                             before.",
-                        )
-                        .address();
->>>>>>> 6327915f
                     client.prepare_open_block(
                         staker.unwrap_or(Address::default()),
                         (self.gas_floor_target(), self.gas_ceil_target()),
