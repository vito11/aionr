--- conflicted
+++ resolved
@@ -2113,7 +2113,6 @@
         assert_eq!(miner.pending_receipts(best_block).len(), 0);
     }
 
-<<<<<<< HEAD
     #[test]
     fn test_tx_pool_with_beacon_when_chain_reorg() {
         // given
@@ -2217,68 +2216,6 @@
         assert_eq!(miner.ready_transactions(best_block, 0).len(), 0);
         assert_eq!(miner.pending_receipts(best_block).len(), 0);
     }
-=======
-    /*
-    
-        #[test]
-        fn test_tx_pool_with_beacon_when_chain_reorg() {
-            // given
-            let client = TestBlockChainClient::new_with_spec(Spec::new_unity());
-            let miner = miner_with_spec(&Spec::new_unity());
-            client.add_blocks(9,EachBlockWith::Nothing,SealType::PoW);
-            let best_block = 9;
-            let hash7 = client.block(BlockId::Number(7)).unwrap().hash();
-            let hash8 = client.block(BlockId::Number(8)).unwrap().hash();
-            client.add_blocks(1,EachBlockWith::Transaction(Some(hash8)),SealType::PoS);
-            let hash10 = client.chain_info().best_block_hash;
-            client.add_blocks(1, EachBlockWith::Transaction(Some(hash10)),SealType::PoW);
-            let hash11 = client.chain_info().best_block_hash;
-    
-            let best = client.best_block_header();
-            assert_eq!(best.number(),11);
-            assert_eq!(best.parent_hash(),hash10);
-    
-    
-    
-            miner.chain_new_blocks(&client,&[],&[],&[],&[hash10,hash11]);
-            assert_eq!(miner.pending_transactions().len(), 1);
-            assert_eq!(miner.pending_transactions_hashes(best_block).len(), 0);
-            assert_eq!(miner.ready_transactions(best_block, 0).len(), 0);
-            assert_eq!(miner.pending_receipts(best_block).len(),0);
-            assert!(miner.prepare_work_sealing(&client));
-    
-    
-    
-            let transaction_b7 = transaction_with_beacon(hash7);
-            let transaction_b11 = transaction_with_beacon(hash11);
-    
-            let res = miner
-                .import_external_transactions(&client, vec![transaction_b7.clone().into()])
-                .pop()
-                .unwrap();
-            assert!(res.is_ok());
-    
-            // internal
-            let res = miner.import_own_transaction(&client, PendingTransaction::new(transaction_b11.clone(), None));
-            assert!(res.is_ok());
-    
-            // then
-            miner.update_transaction_pool(&client, true);
-            assert_eq!(miner.pending_transactions().len(), 3);
-            assert_eq!(miner.pending_transactions_hashes(best_block).len(), 0);
-            assert_eq!(miner.ready_transactions(best_block, 0).len(), 0);
-            assert_eq!(miner.pending_receipts(best_block).len(),0);
-            assert!(miner.prepare_work_sealing(&client));
-    
-            miner.chain_new_blocks(&client,&[],&[],&[],&[hash10,hash11]);
-            assert_eq!(miner.pending_transactions().len(), 2);
-            assert_eq!(miner.pending_transactions_hashes(best_block).len(), 0);
-            assert_eq!(miner.ready_transactions(best_block, 0).len(), 0);
-            assert_eq!(miner.pending_receipts(best_block).len(),0);
-            assert!(miner.prepare_work_sealing(&client));
-        }
-    */
->>>>>>> 12e17a98
 
     #[test]
     fn should_not_seal_unless_enabled() {
