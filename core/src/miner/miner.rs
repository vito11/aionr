/*******************************************************************************
 * Copyright (c) 2015-2018 Parity Technologies (UK) Ltd.
 * Copyright (c) 2018-2019 Aion foundation.
 *
 *     This file is part of the aion network project.
 *
 *     The aion network project is free software: you can redistribute it
 *     and/or modify it under the terms of the GNU General Public License
 *     as published by the Free Software Foundation, either version 3 of
 *     the License, or any later version.
 *
 *     The aion network project is distributed in the hope that it will
 *     be useful, but WITHOUT ANY WARRANTY; without even the implied
 *     warranty of MERCHANTABILITY or FITNESS FOR A PARTICULAR PURPOSE.
 *     See the GNU General Public License for more details.
 *
 *     You should have received a copy of the GNU General Public License
 *     along with the aion network project source files.
 *     If not, see <https://www.gnu.org/licenses/>.
 *
 ******************************************************************************/

use std::collections::{BTreeMap, HashSet, HashMap};
use std::sync::Arc;
use std::time::{self, Duration, Instant, SystemTime, UNIX_EPOCH};
use std::thread;
use std::cmp::max;
use std::ops::Deref;
use std::hash::{Hash, Hasher};

use rustc_hex::FromHex;
use account_provider::AccountProvider;
use acore_bytes::Bytes;
use aion_types::{Address, H256, U256};
use ansi_term::Colour;
use block::{Block, ClosedBlock, IsBlock, SealedBlock};
use client::{BlockId, MiningBlockChainClient, TransactionId};
use engine::Engine;
use header::{BlockNumber, Header, SealType};
use types::error::*;
use io::IoChannel;
use miner::{MinerService, MinerStatus};
use parking_lot::{Mutex, RwLock};
use receipt::Receipt;
use spec::Spec;
use state::State;
use transaction::{
    Condition as TransactionCondition,
    Error as TransactionError,
    PendingTransaction,
    SignedTransaction,
    UnverifiedTransaction,
};
use transaction::banning_queue::{BanningTransactionQueue, Threshold};
use transaction::local_transactions::TxIoMessage;
use transaction::transaction_pool::TransactionPool;
use transaction::transaction_queue::{
    AccountDetails, PrioritizationStrategy, RemovalReason, TransactionOrigin, TransactionQueue,
};
use using_queue::{GetAction, UsingQueue};
use rcrypto::ed25519;
use key::Ed25519KeyPair;
<<<<<<< HEAD
=======
use num::Zero;
>>>>>>> 67ef349c
use num_bigint::BigUint;
use blake2b::blake2b;
use fixed_point::{FixedPoint,LogApproximator};
use num::ToPrimitive;

struct Seed([u8; 64]);

/// Different possible definitions for pending transaction set.
#[derive(Debug, PartialEq)]
pub enum PendingSet {
    /// Always just the transactions in the queue. These have had only cheap checks.
    AlwaysQueue,
    /// Always just the transactions in the sealing block. These have had full checks but
    /// may be empty if the node is not actively mining or has force_sealing enabled.
    AlwaysSealing,
    /// Try the sealing block, but if it is not currently sealing, fallback to the queue.
    SealingOrElseQueue,
}

/// Transaction queue banning settings.
#[derive(Debug, PartialEq, Clone)]
pub enum Banning {
    /// Banning in transaction queue is disabled
    Disabled,
    /// Banning in transaction queue is enabled
    Enabled {
        /// Upper limit of transaction processing time before banning.
        offend_threshold: Duration,
        /// Number of similar offending transactions before banning.
        min_offends: u16,
        /// Number of seconds the offender is banned for.
        ban_duration: Duration,
    },
}

/// Configures the behaviour of the miner.
#[derive(Debug, PartialEq)]
pub struct MinerOptions {
    /// Force the miner to reseal, even when nobody has asked for work.
    pub force_sealing: bool,
    /// Minimum period between transaction-inspired reseals.
    pub reseal_min_period: Duration,
    /// Preparing block interval
    pub prepare_block_interval: Duration,
    /// Maximum amount of gas to bother considering for block insertion.
    pub tx_gas_limit: U256,
    /// Maximum memory usage of transactions in the queue (current / future).
    pub tx_queue_memory_limit: Option<usize>,
    /// Strategy to use for prioritizing transactions in the queue.
    pub tx_queue_strategy: PrioritizationStrategy,
    /// Whether we should fallback to providing all the queue's transactions or just pending.
    pub pending_set: PendingSet,
    /// How many historical work packages can we store before running out?
    pub work_queue_size: usize,
    /// Can we submit two different solutions for the same block and expect both to result in an import?
    pub enable_resubmission: bool,
    /// Banning settings.
    pub tx_queue_banning: Banning,
    /// Create a pending block with maximal possible gas limit.
    /// NOTE: Such block will contain all pending transactions but
    /// will be invalid if mined.
    pub infinite_pending_block: bool,
    /// minimal gas price of a transaction to be accepted by the miner/transaction queue
    pub minimal_gas_price: U256,
    /// maximal gas price of a transaction to be accepted by the miner/transaction queue
    pub maximal_gas_price: U256,
    /// maximal gas price of a new local transaction to be accepted by the miner/transaction queue when using dynamic gas price
    pub local_max_gas_price: U256,
    /// Staker private key
    pub staker_private_key: Option<String>,
}

impl Default for MinerOptions {
    fn default() -> Self {
        MinerOptions {
            force_sealing: false,
            tx_gas_limit: !U256::zero(),
            tx_queue_memory_limit: Some(2 * 1024 * 1024),
            tx_queue_strategy: PrioritizationStrategy::GasPriceOnly,
            pending_set: PendingSet::AlwaysQueue,
            reseal_min_period: Duration::from_secs(4),
            prepare_block_interval: Duration::from_secs(4),
            work_queue_size: 20,
            enable_resubmission: true,
            tx_queue_banning: Banning::Disabled,
            infinite_pending_block: false,
            minimal_gas_price: 10_000_000_000u64.into(),
            maximal_gas_price: 9_000_000_000_000_000_000u64.into(),
            local_max_gas_price: 100_000_000_000u64.into(),
            staker_private_key: None,
        }
    }
}

struct SealingWork {
    queue: UsingQueue<ClosedBlock>,
    enabled: bool,
}

impl Hash for Seed {
    fn hash<H: Hasher>(&self, state: &mut H) { self.0.hash(state); }
}

impl PartialEq for Seed {
    fn eq(&self, other: &Self) -> bool {
        for index in 0..64 {
            if self.0[index] != other.0[index] {
                return false;
            }
        }
        return true;
    }
}

impl Eq for Seed {}

struct ReadyPoSWork {
    block: ClosedBlock,
    ready_time: u64,
}

impl ReadyPoSWork {
    fn require_pos_reseal(&self, expected_ready_time: u64) -> bool {
        expected_ready_time >= self.ready_time
    }
}

impl Deref for ReadyPoSWork {
    type Target = ClosedBlock;

    fn deref(&self) -> &Self::Target { &self.block }
}

/// Keeps track of transactions using priority queue and holds currently mined block.
/// Handles preparing work for "work sealing".
pub struct Miner {
    // NOTE [ToDr]  When locking always lock in this order!
    transaction_pool: TransactionPool,
    sealing_work: Mutex<SealingWork>,
    // PoS block queue
    maybe_work: Mutex<HashMap<H256, ReadyPoSWork>>,
    // a seed/block_hash map for resealing
    sealing_work_pos: Mutex<HashMap<Seed, H256>>,
    // the current PoS block with minimum timestamp
    best_pos: Mutex<Option<ClosedBlock>>,
    next_allowed_reseal: Mutex<Instant>,
    sealing_block_last_request: Mutex<u64>,
    // for sealing...
    options: MinerOptions,
    gas_range_target: RwLock<(U256, U256)>,
    author: RwLock<Address>,
    // TOREMOVE: Unity MS1 use only.
    staker: Option<Ed25519KeyPair>,
    extra_data: RwLock<Bytes>,
    engine: Arc<Engine>,
    accounts: Option<Arc<AccountProvider>>,
    tx_message: Mutex<IoChannel<TxIoMessage>>,
    transaction_pool_update_lock: Mutex<bool>,
}

impl Miner {
    /// Creates new instance of miner Arc.
    pub fn new(
        options: MinerOptions,
        spec: &Spec,
        accounts: Option<Arc<AccountProvider>>,
        message_channel: IoChannel<TxIoMessage>,
    ) -> Arc<Miner>
    {
        Arc::new(Miner::new_raw(options, spec, accounts, message_channel))
    }

    /// get the interval to prepare a new / update an existing block
    pub fn prepare_block_interval(&self) -> Duration { self.options.prepare_block_interval.clone() }

    /// Creates new instance of miner without accounts, but with given spec.
    pub fn with_spec(spec: &Spec) -> Miner {
        Miner::new_raw(Default::default(), spec, None, IoChannel::disconnected())
    }

    /// Clear all pending block states
    pub fn clear(&self) { self.sealing_work.lock().queue.reset(); }

    /// Get `Some` `clone()` of the current pending block's state or `None` if we're not sealing.
    pub fn pending_state(&self, latest_block_number: BlockNumber) -> Option<State<::db::StateDB>> {
        self.map_pending_block(|b| b.state().clone(), latest_block_number)
    }

    /// Get `Some` `clone()` of the current pending block or `None` if we're not sealing.
    pub fn pending_block(&self, latest_block_number: BlockNumber) -> Option<Block> {
        self.map_pending_block(|b| b.to_base(), latest_block_number)
    }

    /// Get `Some` `clone()` of the current pending block header or `None` if we're not sealing.
    pub fn pending_block_header(&self, latest_block_number: BlockNumber) -> Option<Header> {
        self.map_pending_block(|b| b.header().clone(), latest_block_number)
    }

    /// Try to prepare a work.
    /// Create a new work if no work exists or update an existing work depending on the
    /// configurations and the current conditions.
    pub fn try_prepare_block(&self, client: &MiningBlockChainClient, is_forced: bool) {
        if is_forced || self.tx_reseal_allowed() {
            *self.next_allowed_reseal.lock() = Instant::now() + self.options.reseal_min_period;
            self.update_sealing(client);
        }
    }

    pub fn invoke_pos_interval(&self, client: &MiningBlockChainClient) -> Result<(), Error> {
        let chain_best_pos_block = client
            .best_block_header_with_seal_type(&SealType::PoS)
            .map(|header| header.decode());

        // compete with import_lock, if another is imported, block will be None, or else try importing pending_best
        let block = {
            let mut pending_best = self.best_pos.lock();
            pending_best.clone()
        };

        let timestamp_now = SystemTime::now()
            .duration_since(UNIX_EPOCH)
            .unwrap()
            .as_secs();

        match block {
            Some(b) => {
                if b.header().timestamp() <= timestamp_now {
                    let seal = b.header().seal();
                    let stake = client
                        .get_stake(&b.header().get_pk_of_pos().unwrap_or(H256::default()), None);
                    if let Ok(sealed) = b.clone().lock().try_seal_pos(
                        &*self.engine,
                        seal.to_owned(),
                        chain_best_pos_block.as_ref(),
                        stake,
                    ) {
                        let n = sealed.header().number();
                        let d = sealed.header().difficulty().clone();
                        let h = sealed.header().hash();
                        let t = sealed.header().timestamp();

                        // 4. Import block
                        client.import_sealed_block(sealed)?;

                        // Log
                        info!(target: "miner", "PoS block reimported OK. #{}: diff: {}, hash: {}, timestamp: {}",
                                Colour::White.bold().paint(format!("{}", n)),
                                Colour::White.bold().paint(format!("{}", d)),
                                Colour::White.bold().paint(format!("{:x}", h)),
                                Colour::White.bold().paint(format!("{:x}", t)));
                    }
                }
            }
            None => {}
        }

        Ok(())
    }

    /// Try to generate PoS block if minimum resealing duration is met
    pub fn try_prepare_block_pos(&self, client: &MiningBlockChainClient) -> Result<(), Error> {
        // Not before the Unity fork point
        if self
            .engine
            .machine()
            .params()
            .unity_update
            .map_or(true, |fork_number| {
                client.chain_info().best_block_number + 1 < fork_number
            }) {
            return Ok(());
        }

        // Return if no internal staker
        if self.staker.is_none() {
            return Ok(());
        }

        // Staker
        let staker: Ed25519KeyPair = self
            .staker()
            .to_owned()
            .expect("Internal staker is null. Should have checked before.");
        let sk: [u8; 64] = staker.secret().0;
        let pk: [u8; 32] = staker.public().0;
        // let address: Address = staker.address();

        // 1. Get the stake. Stop proceeding if stake is 0.
        // internal staker's coinbase is himself
<<<<<<< HEAD
        let stake: u64 = match client.get_stake(&pk.into(), None) {
            Some(stake) if stake > 0 => stake,
            _ => return Ok(()),
        };
=======
        let stake: BigUint = client
            .get_stake(&pk.into(), None)
            .unwrap_or(BigUint::from(0u32));

        if stake == BigUint::from(0u32) {
            return Ok(());
        }
>>>>>>> 67ef349c

        // 2. Get the current best PoS block
        let best_block_header = client.best_block_header_with_seal_type(&SealType::PoS);

        // 3. Get the timestamp, the seed and the seal parent of the best PoS block
        let timestamp_now = SystemTime::now()
            .duration_since(UNIX_EPOCH)
            .unwrap()
            .as_secs();
        let (timestamp, seed, seal_parent) = match &best_block_header {
            Some(header) => {
                let seed: Bytes = header
                    .seal()
                    .get(0)
                    .expect("A pos block has to contain a seed")
                    .to_owned();
                (
                    header.timestamp(),
                    seed,
                    client.seal_parent_header(&header.parent_hash(), &header.seal_type()),
                )
            }
            None => (0u64, vec![0u8; 64], None), // TODO-Unity: To handle the first PoS block better
        };

        // 4. Calculate difficulty
        let difficulty = client.calculate_difficulty(
            best_block_header
                .clone()
                .map(|header| header.decode())
                .as_ref(),
            seal_parent.map(|header| header.decode()).as_ref(),
        );

        // 5. Calcualte timestamp for the new PoS block
        // TODO-Unity: don't use floating number to calculate this
        // \Delta = \frac{d_s \cdot ln({2^{256}}/{hash(seed)})}{V}.
        let new_seed = ed25519::signature(&seed, &sk);
        let hash_of_seed = blake2b(&new_seed[..]);
        let a = BigUint::parse_bytes(
            b"10000000000000000000000000000000000000000000000000000000000000000",
            16,
        )
        .unwrap();
        //        let b = BigUint::from_bytes_be(&hash_of_seed[..]);
        //        let u = ln(&a).unwrap() - ln(&b).unwrap();
        //        let delta = (difficulty.as_u64() as f64) * u / (stake as f64);

        let u = FixedPoint::ln(&a)
            .subtruct(&FixedPoint::ln(&hash_of_seed.into()))
            .expect("H256 should smaller than 2^256");
        let delta: BigUint =
            u.multiply_uint(difficulty.into()).to_big_uint() / BigUint::from(stake.clone());
        let delta_uint: u64 = max(1u64, delta.to_u64().unwrap_or(u64::max_value()));

        trace!(target: "staker", "Staking...difficulty: {}, u: {:?}, stake: {}, delta: {}",
               difficulty.as_u64(), u.to_big_decimal(), stake, delta_uint);
        let new_timestamp = timestamp + delta_uint;

        // 6. Determine if we can produce a new PoS block or not
        debug!(target: "staker", "time now: {}, expected: {}", timestamp_now, new_timestamp);
        if timestamp_now >= new_timestamp {
            self.prepare_block_pos(
                client,
                timestamp_now, // TODO-Unity: Or use new_timestamp?
                new_seed,
                &sk,
                &pk,
                best_block_header.map(|header| header.decode()).as_ref(),
                stake,
            )
        } else {
            Ok(())
        }
    }

    // TOREMOVE-Unity: Unity MS1 use only
    /// Generate PoS block
    /// sk/pk is public/private key of signer
    pub fn prepare_block_pos(
        &self,
        client: &MiningBlockChainClient,
        timestamp: u64,
        seed: [u8; 64],
        sk: &[u8; 64],
        pk: &[u8; 32],
        seal_parent: Option<&Header>,
        stake: BigUint,
    ) -> Result<(), Error>
    {
        trace!(target: "block", "Generating pos block. Current best block: {:?}", client.chain_info().best_block_number);

        let coinbase = client.get_coinbase(&pk.clone().into());
        // 1. Create a block with transactions
        let (raw_block, _): (ClosedBlock, Option<H256>) = self.prepare_block(
            client,
            &Some(SealType::PoS),
            Some(timestamp),
            coinbase,
            Some(&seed),
        );

        // 2. Generate signature
        let mut preseal = Vec::with_capacity(3);
        preseal.push(seed.to_vec());
        preseal.push(vec![0u8; 64]);
        preseal.push(pk.to_vec());
        let presealed_block = raw_block.pre_seal(preseal);
        let mine_hash: H256 = presealed_block.header().mine_hash();
        let signature = ed25519::signature(&mine_hash.0, sk);

        // 3. Seal the block
        let mut seal: Vec<Bytes> = Vec::with_capacity(3);
        seal.push(seed.to_vec());
        seal.push(signature.to_vec());
        seal.push(pk.to_vec());
        let sealed_block: SealedBlock = presealed_block
            .lock()
            .try_seal_pos(&*self.engine, seal, seal_parent, Some(stake))
            .or_else(|(e, _)| {
                warn!(target: "miner", "Staking seal rejected: {}", e);
                Err(Error::PosInvalid)
            })?;

        // Log
        let n = sealed_block.header().number();
        let d = sealed_block.header().difficulty().clone();
        let h = sealed_block.header().hash();
        let t = sealed_block.header().timestamp();

        // 4. Import block
        client.import_sealed_block(sealed_block)?;

        // Log
        info!(target: "miner", "PoS block imported OK. #{}: diff: {}, hash: {}, timestamp: {}",
            Colour::White.bold().paint(format!("{}", n)),
            Colour::White.bold().paint(format!("{}", d)),
            Colour::White.bold().paint(format!("{:x}", h)),
            Colour::White.bold().paint(format!("{:x}", t)));
        Ok(())
    }

    /// Update transaction pool
    pub fn update_transaction_pool(&self, client: &MiningBlockChainClient, is_forced: bool) {
        let update_lock = self.transaction_pool_update_lock.try_lock();
        if !is_forced && update_lock.is_none() {
            return;
        }
        let fetch_account = |a: &Address| {
            AccountDetails {
                nonce: client.latest_nonce(a),
                balance: client.latest_balance(a),
            }
        };
        let best_block = || client.chain_info().best_block_number;
        self.transaction_pool.update(&fetch_account, &best_block);
    }

    /// Creates new instance of miner.
    fn new_raw(
        options: MinerOptions,
        spec: &Spec,
        accounts: Option<Arc<AccountProvider>>,
        message_channel: IoChannel<TxIoMessage>,
    ) -> Miner
    {
        let mem_limit = options
            .tx_queue_memory_limit
            .unwrap_or_else(usize::max_value);

        let transaction_queue = TransactionQueue::with_limits(
            options.tx_queue_strategy,
            mem_limit,
            Mutex::new(message_channel.clone()),
        );
        let transaction_queue = match options.tx_queue_banning {
            Banning::Disabled => {
                BanningTransactionQueue::new(
                    transaction_queue,
                    Threshold::NeverBan,
                    Duration::from_secs(180),
                )
            }
            Banning::Enabled {
                ban_duration,
                min_offends,
                ..
            } => {
                BanningTransactionQueue::new(
                    transaction_queue,
                    Threshold::BanAfter(min_offends),
                    ban_duration,
                )
            }
        };

        let transaction_pool: TransactionPool =
            TransactionPool::new(RwLock::new(transaction_queue));

        // TOREMOVE: Unity MS1 use only
        let staker: Option<Ed25519KeyPair> = match options.staker_private_key.to_owned() {
            Some(key) => parse_staker(key).ok(),
            None => None,
        };

        Miner {
            transaction_pool,
            next_allowed_reseal: Mutex::new(Instant::now()),
            sealing_block_last_request: Mutex::new(0),
            sealing_work: Mutex::new(SealingWork {
                queue: UsingQueue::new(options.work_queue_size),
                enabled: false,
            }),
            maybe_work: Mutex::new(HashMap::new()),
            sealing_work_pos: Mutex::new(HashMap::new()),
            best_pos: Mutex::new(None),
            gas_range_target: RwLock::new((U256::zero(), U256::zero())),
            author: RwLock::new(Address::default()),
            staker: staker,
            extra_data: RwLock::new(Vec::new()),
            options,
            accounts,
            engine: spec.engine.clone(),
            tx_message: Mutex::new(message_channel),
            transaction_pool_update_lock: Mutex::new(true),
        }
    }

    fn forced_sealing(&self) -> bool { self.options.force_sealing }

    fn map_pending_block<F, T>(&self, f: F, latest_block_number: BlockNumber) -> Option<T>
    where F: FnOnce(&ClosedBlock) -> T {
        self.from_pending_block(latest_block_number, || None, |block| Some(f(block)))
    }

    /// Prepares new block for sealing including top transactions from queue.
    fn prepare_block(
        &self,
        client: &MiningBlockChainClient,
        seal_type: &Option<SealType>,
        timestamp: Option<u64>,
        author: Option<Address>,
        seed: Option<&[u8; 64]>,
    ) -> (ClosedBlock, Option<H256>)
    {
        trace_time!("prepare_block");
        let chain_info = client.chain_info();
        let (transactions, mut open_block, original_work_hash) = {
            let transactions = {
                self.transaction_pool.top_transactions(
                    chain_info.best_block_number,
                    chain_info.best_block_timestamp,
                )
            };

            let mut sealing_work = self.sealing_work.lock();
            let last_work_hash = sealing_work
                .queue
                .peek_last_ref()
                .map(|pb| pb.block().header().hash());
            let best_hash = chain_info.best_block_hash;

            let mut open_block = match seal_type {
                Some(SealType::PoS) => {
                    // TODO UNITY: consider reseal
                    let mut maybe_work = self.maybe_work.lock();
                    let mut resealing_work = self.sealing_work_pos.lock();
                    assert!(seed.is_some());
                    let hash = resealing_work.get(&Seed(*seed.unwrap()));
                    match maybe_work.get(hash.unwrap_or(&H256::default())) {
                        Some(b) => {
                            if !b.require_pos_reseal(
                                timestamp.unwrap() - self.options.reseal_min_period.as_secs(),
                            ) {
                                return (b.block.clone(), Some(*hash.unwrap()));
                            }
                            client.reopen_block(b.block.clone())
                        }
                        None => {
                            client.prepare_open_block(
                                author.unwrap_or(Address::default()),
                                (self.gas_floor_target(), self.gas_ceil_target()),
                                self.extra_data(),
                                seal_type.to_owned(),
                                timestamp,
                            )
                        }
                    }
                }
                _ => {
                    match sealing_work
                        .queue
                        .pop_if(|b| b.block().header().parent_hash() == &best_hash)
                    {
                        Some(old_block) => {
                            trace!(target: "block", "prepare_block: Already have previous work; updating and returning");
                            // add transactions to old_block
                            client.reopen_block(old_block)
                        }
                        None => {
                            // block not found - create it.
                            trace!(target: "block", "prepare_block: No existing work - making new block");
                            let author: Address = self.author();
                            client.prepare_open_block(
                                author,
                                (self.gas_floor_target(), self.gas_ceil_target()),
                                self.extra_data(),
                                seal_type.to_owned(),
                                timestamp,
                            )
                        }
                    }
                }
            };

            if self.options.infinite_pending_block {
                open_block.set_gas_limit(U256::max_value());
            }

            (transactions, open_block, last_work_hash)
        };

        let mut invalid_transactions = HashSet::new();
        let mut non_allowed_transactions = HashSet::new();
        let mut transactions_to_penalize = HashSet::new();
        let block_number = open_block.block().header().number();

        trace!(target: "block", "prepare_block: block_number: {:?}, parent_block: {:?}", block_number, client.best_block_header().number());

        let mut tx_count: usize = 0;
        let tx_total = transactions.len();
        for tx in transactions {
            let hash = tx.hash().clone();
            let start = Instant::now();
            let result = open_block.push_transaction(tx, None, true);
            let took = start.elapsed();

            // Check for heavy transactions
            match self.options.tx_queue_banning {
                Banning::Enabled {
                    ref offend_threshold,
                    ..
                }
                    if &took > offend_threshold =>
                {
                    match self.transaction_pool.ban_transaction(&hash) {
                        true => {
                            warn!(target: "block", "Detected heavy transaction. Banning the sender and recipient/code.");
                        }
                        false => {
                            transactions_to_penalize.insert(hash);
                            debug!(target: "block", "Detected heavy transaction. Penalizing sender.")
                        }
                    }
                }
                _ => {}
            }
            trace!(target: "block", "Adding tx {:?} took {:?}", &hash, took);
            match result {
                Err(Error::Execution(ExecutionError::BlockGasLimitReached {
                    gas_limit,
                    gas_used,
                    gas,
                })) => {
                    debug!(target: "block", "Skipping adding transaction to block because of gas limit: {:?} (limit: {:?}, used: {:?}, gas: {:?})", &hash, gas_limit, gas_used, gas);

                    // Penalize transaction if it's above current gas limit
                    if gas > gas_limit {
                        transactions_to_penalize.insert(hash);
                    }

                    // Exit early if gas left is smaller then min_tx_gas
                    let min_tx_gas: U256 = 21000.into(); // TODO: figure this out properly.
                    if gas_limit - gas_used < min_tx_gas {
                        break;
                    }
                }
                // Invalid nonce error can happen only if previous transaction is skipped because of gas limit.
                // If there is errornous state of transaction queue it will be fixed when next block is imported.
                Err(Error::Execution(ExecutionError::InvalidNonce {
                    expected,
                    got,
                })) => {
                    debug!(target: "block", "Skipping adding transaction to block because of invalid nonce: {:?} (expected: {:?}, got: {:?})", &hash, expected, got);
                }
                // already have transaction - ignore
                Err(Error::Transaction(TransactionError::AlreadyImported)) => {}
                Err(Error::Transaction(TransactionError::NotAllowed)) => {
                    non_allowed_transactions.insert(hash);
                    debug!(target: "block",
                           "Skipping non-allowed transaction for sender {:?}",
                           &hash);
                }
                Err(e) => {
                    invalid_transactions.insert(hash);
                    debug!(target: "block",
                           "Error adding transaction to block: number={}. transaction_hash={:?}, Error: {:?}",
                           block_number, &hash, e);
                }
                Ok(_) => {
                    tx_count += 1;
                } // imported ok
            }
        }
        debug!(target: "block", "Pushed {}/{} transactions", tx_count, tx_total);

        let block = open_block.close();

        invalid_transactions.iter().for_each(|hash| {
            self.transaction_pool
                .remove_transaction(*hash, RemovalReason::Invalid);
        });

        non_allowed_transactions.iter().for_each(|hash| {
            self.transaction_pool
                .remove_transaction(*hash, RemovalReason::NotAllowed);
        });

        transactions_to_penalize.iter().for_each(|hash| {
            self.transaction_pool.penalize(hash);
        });

        (block, original_work_hash)
    }

    /// Check if reseal is allowed and necessary.
    fn requires_reseal(&self, best_block: BlockNumber) -> bool {
        let has_local_transactions = self.transaction_pool.has_local_pending_transactions();
        let mut sealing_work = self.sealing_work.lock();
        if sealing_work.enabled {
            trace!(target: "block", "requires_reseal: sealing enabled");
            let last_request = *self.sealing_block_last_request.lock();
            // Reseal when:
            // 1. forced sealing OR
            // 2. has local pending transactions OR
            // 3. best block is not higher than the last requested block (last time when a rpc
            //    transaction entered or a miner requested work from rpc or stratum) by
            //    SEALING_TIMEOUT_IN_BLOCKS (hard coded 5)
            let should_disable_sealing = !self.forced_sealing()
                && !has_local_transactions
                && best_block > last_request
                && best_block - last_request > SEALING_TIMEOUT_IN_BLOCKS;

            trace!(target: "block", "requires_reseal: should_disable_sealing={}; best_block={}, last_request={}", should_disable_sealing, best_block, last_request);

            if should_disable_sealing {
                trace!(target: "block", "Miner sleeping (current {}, last {})", best_block, last_request);
                sealing_work.enabled = false;
                sealing_work.queue.reset();
                false
            } else {
                true
            }
        } else {
            trace!(target: "block", "requires_reseal: sealing is disabled");
            false
        }
    }

    /// Prepares work which has to be done to seal.
    fn prepare_work(&self, block: ClosedBlock, original_work_hash: Option<H256>) {
        let mut sealing_work = self.sealing_work.lock();
        let last_work_hash = sealing_work
            .queue
            .peek_last_ref()
            .map(|pb| pb.block().header().mine_hash());
        trace!(target: "block", "prepare_work: Checking whether we need to reseal: orig={:?} last={:?}, this={:?}", original_work_hash, last_work_hash, block.block().header().mine_hash());
        if last_work_hash.map_or(true, |h| h != block.block().header().mine_hash()) {
            trace!(target: "block", "prepare_work: Pushing a new, refreshed or borrowed pending {}...", block.block().header().mine_hash());
            let _pow_hash = block.block().header().mine_hash();
            let _number = block.block().header().number();
            let _target = block.block().header().boundary();
            let is_new =
                original_work_hash.map_or(true, |h| block.block().header().mine_hash() != h);
            sealing_work.queue.push(block);
            // If push notifications are enabled we assume all work items are used.
            if is_new {
                sealing_work.queue.use_last_ref();
            }
        };
        trace!(target: "block", "prepare_work: leaving (last={:?})", sealing_work.queue.peek_last_ref().map(|b| b.block().header().mine_hash()));
    }

    /// Returns true if we had to prepare new pending block.
    fn prepare_work_sealing(
        &self,
        client: &MiningBlockChainClient,
        seal_type: &Option<SealType>,
    ) -> bool
    {
        trace!(target: "block", "prepare_work_sealing: entering");
        let prepare_new = {
            let mut sealing_work = self.sealing_work.lock();
            let have_work = sealing_work.queue.peek_last_ref().is_some();
            trace!(target: "block", "prepare_work_sealing: have_work={}", have_work);
            if !have_work {
                sealing_work.enabled = true;
                true
            } else {
                false
            }
        };
        if prepare_new {
            let (block, original_work_hash) =
                self.prepare_block(client, seal_type, None, None, None);
            self.prepare_work(block, original_work_hash);
        }
        let mut sealing_block_last_request = self.sealing_block_last_request.lock();
        let best_number = client.chain_info().best_block_number;
        if *sealing_block_last_request != best_number {
            trace!(target: "block", "prepare_work_sealing: Miner received request (was {}, now {}) - waking up.", *sealing_block_last_request, best_number);
            *sealing_block_last_request = best_number;
        }

        // Return if we restarted
        prepare_new
    }

    /// Verification for mining purpose to determine if a transaction is qualified to
    /// be added into transaction queue.
    fn verify_transaction_miner(
        &self,
        client: &MiningBlockChainClient,
        transaction: SignedTransaction,
    ) -> Result<SignedTransaction, Error>
    {
        // Verify nonce
        if transaction.nonce < client.latest_nonce(&transaction.sender()) {
            return Err(Error::Transaction(TransactionError::Old));
        }

        // Verify basic gas limit
        let basic_gas: U256 = transaction.gas_required();
        if transaction.gas < basic_gas {
            return Err(Error::Transaction(TransactionError::InsufficientGas {
                minimal: basic_gas,
                got: transaction.gas,
            }));
        }

        // Verify gas price range
        if transaction.gas_price < self.minimal_gas_price()
            || transaction.gas_price > self.maximal_gas_price()
        {
            return Err(Error::Transaction(TransactionError::InvalidGasPriceRange {
                minimal: self.minimal_gas_price(),
                maximal: self.maximal_gas_price(),
                got: transaction.gas_price,
            }));
        }

        // Verify maximal gas limit that this client wishes to mine for a single transaction
        if transaction.gas > self.tx_gas_limit() {
            return Err(Error::Transaction(TransactionError::GasLimitExceeded {
                limit: self.tx_gas_limit(),
                got: transaction.gas,
            }));
        }

        // Verify balance
        let cost: U256 = transaction.value + transaction.gas_price * transaction.gas;
        if client.latest_balance(&transaction.sender()) < cost {
            return Err(Error::Transaction(TransactionError::InsufficientBalance {
                cost,
                balance: client.latest_balance(&transaction.sender()),
            }));
        }

        Ok(transaction)
    }

    /// Verify transaction
    fn verify_transaction(
        &self,
        client: &MiningBlockChainClient,
        transaction: UnverifiedTransaction,
    ) -> Result<SignedTransaction, Error>
    {
        let hash = transaction.hash().clone();
        let best_block_header = client.best_block_header().decode();
        if client
            .transaction_block(TransactionId::Hash(hash.clone()))
            .is_some()
        {
            debug!(target: "block", "Rejected tx {:?}: already in the blockchain", &hash);
            return Err(Error::Transaction(TransactionError::AlreadyImported));
        }
        match self
            .engine
            .machine()
            .verify_transaction_basic(&transaction)
            .and_then(|_| {
                self.engine
                    .machine()
                    .verify_transaction_signature(transaction, &best_block_header)
            })
            .and_then(|transaction| self.verify_transaction_miner(client, transaction))
        {
            Err(e) => {
                debug!(target: "block", "Rejected tx {:?} with invalid signature: {:?}", &hash, e);
                Err(e)
            }
            Ok(transaction) => {
                debug!(target: "rpc_tx", "{:?} tx finished validation [{:?}]", thread::current().id(), time::Instant::now());
                Ok(transaction)
            }
        }
    }

    fn add_transaction_to_queue(
        &self,
        client: &MiningBlockChainClient,
        transaction: SignedTransaction,
        default_origin: TransactionOrigin,
        condition: Option<TransactionCondition>,
    ) -> Result<(), Error>
    {
        let insertion_block = client.chain_info().best_block_number;
        let origin = self
            .accounts
            .as_ref()
            .and_then(|accounts| {
                match accounts.has_account(transaction.sender()).unwrap_or(false) {
                    true => Some(TransactionOrigin::Local),
                    false => None,
                }
            })
            .unwrap_or(default_origin);

        let result = self.transaction_pool.add_transaction(
            transaction,
            origin,
            condition,
            insertion_block,
        )?;
        debug!(target: "rpc_tx", "{:?} tx finished importing [{:?}]", thread::current().id(), time::Instant::now());

        Ok(result)
    }

    /// Are we allowed to do a non-mandatory reseal?
    fn tx_reseal_allowed(&self) -> bool {
        Instant::now() >= (*self.next_allowed_reseal.lock() - Duration::from_millis(100))
    }

    fn from_pending_block<H, F, G>(
        &self,
        latest_block_number: BlockNumber,
        from_chain: F,
        map_block: G,
    ) -> H
    where
        F: Fn() -> H,
        G: FnOnce(&ClosedBlock) -> H,
    {
        let sealing_work = self.sealing_work.lock();
        sealing_work.queue.peek_last_ref().map_or_else(
            || from_chain(),
            |b| {
                if b.block().header().number() > latest_block_number {
                    map_block(b)
                } else {
                    from_chain()
                }
            },
        )
    }

    #[cfg(test)]
    /// Replace tx message channel. Useful for testing.
    pub fn set_tx_message_channel(&self, tx_message: IoChannel<TxIoMessage>) {
        *self.tx_message.lock() = tx_message;
    }

    #[cfg(test)]
    /// Creates new instance of miner with accounts and with given spec.
    pub fn with_spec_and_accounts(spec: &Spec, accounts: Option<Arc<AccountProvider>>) -> Miner {
        Miner::new_raw(
            Default::default(),
            spec,
            accounts,
            IoChannel::disconnected(),
        )
    }
}

const SEALING_TIMEOUT_IN_BLOCKS: u64 = 5;

impl MinerService for Miner {
    fn clear_and_reset(&self, client: &MiningBlockChainClient) {
        self.transaction_pool.clear();
        self.update_sealing(client);
    }

    /// MinerStatus     -   pending transaction number
    ///                 -   future transaction number
    ///                 -   transaction number in pending block
    fn status(&self) -> MinerStatus {
        let status = self.transaction_pool.status();
        let sealing_work = self.sealing_work.lock();
        MinerStatus {
            transactions_in_pending_queue: status.pending,
            transactions_in_future_queue: status.future,
            transactions_in_pending_block: sealing_work
                .queue
                .peek_last_ref()
                .map_or(0, |b| b.transactions().len()),
        }
    }

    fn set_author(&self, author: Address) { *self.author.write() = author; }

    fn set_staker(&mut self, staker: Ed25519KeyPair) { self.staker = Some(staker); }

    fn set_extra_data(&self, extra_data: Bytes) { *self.extra_data.write() = extra_data; }

    /// Set the gas limit we wish to target when sealing a new block.
    fn set_gas_floor_target(&self, target: U256) { self.gas_range_target.write().0 = target; }

    fn set_gas_ceil_target(&self, target: U256) { self.gas_range_target.write().1 = target; }

    fn set_minimal_gas_price(&mut self, min_gas_price: U256) {
        self.options.minimal_gas_price = min_gas_price;
    }

    fn minimal_gas_price(&self) -> U256 { self.options.minimal_gas_price }

    fn set_maximal_gas_price(&mut self, max_gas_price: U256) {
        self.options.maximal_gas_price = max_gas_price;
    }

    fn maximal_gas_price(&self) -> U256 { self.options.maximal_gas_price }

    fn local_maximal_gas_price(&self) -> U256 { self.options.local_max_gas_price }

    fn default_gas_limit(&self) -> U256 { 2_000_000.into() }

    fn tx_gas_limit(&self) -> U256 { self.options.tx_gas_limit }

    /// Get the author that we will seal blocks as.
    fn author(&self) -> Address { *self.author.read() }

    /// Get the PoS staker that we will seal PoS blocks.
    fn staker(&self) -> &Option<Ed25519KeyPair> { &self.staker }

    /// Get the extra_data that we will seal blocks with.
    fn extra_data(&self) -> Bytes { self.extra_data.read().clone() }

    /// Get the gas limit we wish to target when sealing a new block.
    fn gas_floor_target(&self) -> U256 { self.gas_range_target.read().0 }

    /// Get the gas limit we wish to target when sealing a new block.
    fn gas_ceil_target(&self) -> U256 { self.gas_range_target.read().1 }

    /// Verify and import external transactions to transaction queue, from client
    fn import_external_transactions(
        &self,
        client: &MiningBlockChainClient,
        transactions: Vec<UnverifiedTransaction>,
    ) -> Vec<Result<(), Error>>
    {
        trace!(target: "client", "Importing external transactions");
        let mut is_imported: bool = false;

        let results = transactions
            .into_iter()
            .map(|unverified_transaction| {
                self.verify_transaction(client, unverified_transaction)
                    .and_then(|transaction| {
                        let import_result = self.add_transaction_to_queue(
                            client,
                            transaction,
                            TransactionOrigin::External,
                            None,
                        );
                        if !is_imported && import_result.is_ok() {
                            is_imported = true;
                        }
                        import_result
                    })
            })
            .collect();

        results
    }

    /// Verify and import own transaction to transaction queue, tx from rpc
    fn import_own_transaction(
        &self,
        client: &MiningBlockChainClient,
        pending: PendingTransaction,
    ) -> Result<(), Error>
    {
        trace!(target: "own_tx", "Importing transaction: {:?}", pending);
        debug!(target: "rpc_tx", "{:?} tx start importing [{:?}]", thread::current().id(), time::Instant::now());

        let result = self
            .verify_transaction(client, pending.transaction.clone().into())
            .and_then(|transaction| {
                self.add_transaction_to_queue(
                    client,
                    transaction.into(),
                    TransactionOrigin::Local,
                    pending.condition.clone(),
                )
            });

        match result {
            Ok(_) => {
                debug!(target: "rpc_tx", "{:?} tx start broadcast [{:?}]", thread::current().id(), time::Instant::now());
                client.broadcast_transaction(::rlp::encode(&pending.transaction).into_vec());
            }
            Err(ref e) => {
                let _ = self.tx_message.lock().send(TxIoMessage::Dropped {
                    txhash: pending.hash().clone(),
                    error: format!("Invalid Tx: {}", e),
                });
                warn!(target: "own_tx", "Error importing transaction: {:?}", e);
            }
        }

        debug!(target: "rpc_tx", "{:?} tx ready to return [{:?}]", thread::current().id(), time::Instant::now());
        result
    }

    /// Get all Pending Transactions
    fn pending_transactions(&self) -> Vec<PendingTransaction> {
        self.transaction_pool
            .pending_transactions(BlockNumber::max_value(), u64::max_value())
    }

    //    fn local_transactions(&self) -> HashMap<H256, LocalTransactionStatus> {
    //        self.transaction_pool.local_transactions()
    //    }

    // Return all future transactions, and transfer them to Pending
    fn future_transactions(&self) -> Vec<PendingTransaction> {
        self.transaction_pool.future_transactions()
    }

    /// Called by client
    fn ready_transactions(
        &self,
        best_block: BlockNumber,
        best_block_timestamp: u64,
    ) -> Vec<PendingTransaction>
    {
        match self.options.pending_set {
            PendingSet::AlwaysQueue => {
                self.transaction_pool
                    .pending_transactions(best_block, best_block_timestamp)
            }
            PendingSet::SealingOrElseQueue => {
                self.from_pending_block(
                    best_block,
                    || {
                        self.transaction_pool
                            .pending_transactions(best_block, best_block_timestamp)
                    },
                    |sealing| {
                        sealing
                            .transactions()
                            .iter()
                            .map(|t| t.clone().into())
                            .collect()
                    },
                )
            }
            PendingSet::AlwaysSealing => {
                self.from_pending_block(
                    best_block,
                    || vec![],
                    |sealing| {
                        sealing
                            .transactions()
                            .iter()
                            .map(|t| t.clone().into())
                            .collect()
                    },
                )
            }
        }
    }

    /// part of eth filter
    fn pending_transactions_hashes(&self, best_block: BlockNumber) -> Vec<H256> {
        match self.options.pending_set {
            PendingSet::AlwaysQueue => self.transaction_pool.pending_hashes(),
            PendingSet::SealingOrElseQueue => {
                self.from_pending_block(
                    best_block,
                    || self.transaction_pool.pending_hashes(),
                    |sealing| {
                        sealing
                            .transactions()
                            .iter()
                            .map(|t| t.hash().clone())
                            .collect()
                    },
                )
            }
            PendingSet::AlwaysSealing => {
                self.from_pending_block(
                    best_block,
                    || vec![],
                    |sealing| {
                        sealing
                            .transactions()
                            .iter()
                            .map(|t| t.hash().clone())
                            .collect()
                    },
                )
            }
        }
    }

    /// try to find transaction util best_block, rpc uses this
    fn transaction(&self, best_block: BlockNumber, hash: &H256) -> Option<PendingTransaction> {
        match self.options.pending_set {
            PendingSet::AlwaysQueue => self.transaction_pool.find_transaction(hash),
            PendingSet::SealingOrElseQueue => {
                self.from_pending_block(
                    best_block,
                    || self.transaction_pool.find_transaction(hash),
                    |sealing| {
                        sealing
                            .transactions()
                            .iter()
                            .find(|t| t.hash() == hash)
                            .cloned()
                            .map(Into::into)
                    },
                )
            }
            PendingSet::AlwaysSealing => {
                self.from_pending_block(
                    best_block,
                    || None,
                    |sealing| {
                        sealing
                            .transactions()
                            .iter()
                            .find(|t| t.hash() == hash)
                            .cloned()
                            .map(Into::into)
                    },
                )
            }
        }
    }

    //    fn remove_pending_transaction(&self, hash: H256) {
    //        self.transaction_pool
    //            .remove_transaction(hash, RemovalReason::Canceled);
    //    }

    //    fn pending_receipt(&self, best_block: BlockNumber, hash: &H256) -> Option<RichReceipt> {
    //        self.from_pending_block(
    //            best_block,
    //            || None,
    //            |pending| {
    //                let txs = pending.transactions();
    //                txs.iter()
    //                    .map(|t| t.hash())
    //                    .position(|t| t == hash)
    //                    .map(|index| {
    //                        let prev_gas = if index == 0 {
    //                            Default::default()
    //                        } else {
    //                            pending.receipts()[index - 1].gas_used
    //                        };
    //                        let tx = &txs[index];
    //                        let receipt = &pending.receipts()[index];
    //                        RichReceipt {
    //                            transaction_hash: hash.clone(),
    //                            transaction_index: index,
    //                            cumulative_gas_used: receipt.gas_used,
    //                            gas_used: receipt.gas_used - prev_gas,
    //                            contract_address: match tx.action {
    //                                Action::Call(_) => None,
    //                                Action::Create => {
    //                                    let sender = tx.sender();
    //                                    Some(contract_address(&sender, &tx.nonce).0)
    //                                }
    //                            },
    //                            logs: receipt.logs().clone(),
    //                            log_bloom: receipt.log_bloom().clone(),
    //                            state_root: receipt.state_root().clone(),
    //                        }
    //                    })
    //            },
    //        )
    //    }

    // rpc related
    fn pending_receipts(&self, best_block: BlockNumber) -> BTreeMap<H256, Receipt> {
        self.from_pending_block(best_block, BTreeMap::new, |pending| {
            let hashes = pending.transactions().iter().map(|t| t.hash().clone());

            let receipts = pending.receipts().iter().cloned();

            hashes.zip(receipts).collect()
        })
    }

    // rpc related
    fn last_nonce(&self, address: &Address) -> Option<U256> {
        self.transaction_pool.last_nonce(address)
    }

    /// Client: Prepare new best block or update existing best block if required.
    fn update_sealing(&self, client: &MiningBlockChainClient) {
        trace!(target: "block", "update_sealing: best_block: {:?}", client.chain_info().best_block_number);
        if self.requires_reseal(client.chain_info().best_block_number) {
            trace!(target: "block", "update_sealing: preparing a block");
            let (block, original_work_hash) =
                self.prepare_block(client, &Some(SealType::PoW), None, None, None);
            self.prepare_work(block, original_work_hash)
        }
    }

    fn add_sealing_pos(
        &self,
        hash: &H256,
        b: ClosedBlock,
        s: [u8; 64],
        t: u64,
        _client: &MiningBlockChainClient,
    ) -> Result<(), Error>
    {
        self.maybe_work.lock().insert(
            *hash,
            ReadyPoSWork {
                block: b,
                ready_time: t,
            },
        );
        self.sealing_work_pos.lock().insert(Seed(s), *hash);
        Ok(())
    }

    fn get_ready_pos(&self, hash: &H256) -> Option<(ClosedBlock, Vec<Bytes>)> {
        match self.maybe_work.lock().get(hash) {
            Some(b) => {
                let seal = b.header().seal();
                Some((b.block.clone(), seal.clone().to_vec()))
            }
            _ => None,
        }
    }

    fn clear_pos_pending(&self) {
        let mut queue = self.maybe_work.lock();
        let mut best_pos = self.best_pos.lock();
        self.sealing_work_pos.lock().clear();
        queue.clear();
        *best_pos = None;
    }

    /// Generate PoS block template
    ///
    /// client: client which is able to interact with staking contract
    /// seed: new seed committed by signer
    /// pk: public key of signer
    fn get_pos_template(
        &self,
        client: &MiningBlockChainClient,
        seed: [u8; 64],
        pk: H256,
    ) -> Option<H256>
    {
        //WARN: if coinbase is not found, send reward to black hole: full zero address
        let coinbase = client.get_coinbase(&pk);
<<<<<<< HEAD
        let stake = client.get_stake(&pk, coinbase).unwrap_or(0);
        if stake == 0 {
=======
        let stake = client.get_stake(&pk, coinbase).unwrap_or(BigUint::zero());
        if stake.is_zero() {
>>>>>>> 67ef349c
            return None;
        }

        let best_block_header = client.best_block_header_with_seal_type(&SealType::PoS);

        let timestamp_now = SystemTime::now()
            .duration_since(UNIX_EPOCH)
            .unwrap()
            .as_secs();
        let (timestamp, seal_parent) = match &best_block_header {
            Some(header) => {
                (
                    header.timestamp(),
                    client.seal_parent_header(&header.parent_hash(), &header.seal_type()),
                )
            }
            None => (timestamp_now - 1u64, None), // TODO-Unity: To handle the first PoS block better
        };

        let difficulty = client.calculate_difficulty(
            best_block_header
                .clone()
                .map(|header| header.decode())
                .as_ref(),
            seal_parent.map(|header| header.decode()).as_ref(),
        );

        debug!(target: "miner", "new block difficulty = {:?}", difficulty);

        let hash_of_seed = blake2b(&seed[..]);
        let a = BigUint::parse_bytes(
            b"10000000000000000000000000000000000000000000000000000000000000000",
            16,
        )
        .unwrap();
        //        let b = BigUint::from_bytes_be(&hash_of_seed[..]);
        //        let u = ln(&a).unwrap() - ln(&b).unwrap();
        //        let delta = (difficulty.as_u64() as f64) * u / (stake as f64);

        let u = FixedPoint::ln(&a)
            .subtruct(&FixedPoint::ln(&hash_of_seed.into()))
            .expect("H256 should smaller than 2^256");
        let delta: BigUint = u.multiply_uint(difficulty.into()).to_big_uint() / stake.clone();
        let delta_uint: u64 = max(1u64, delta.to_u64().unwrap_or(u64::max_value()));

        trace!(target: "staker", "Staking...difficulty: {}, u: {:?}, stake: {}, delta: {}",
               difficulty.as_u64(), u.to_big_decimal(), stake, delta_uint);
        let new_timestamp = timestamp + delta_uint;

        let (raw_block, _): (ClosedBlock, Option<H256>) = self.prepare_block(
            client,
            &Some(SealType::PoS),
            Some(new_timestamp),
            Some(coinbase.unwrap_or(H256::default())),
            Some(&seed),
        );

        let mut seal = Vec::with_capacity(3);
        seal.push(seed.to_vec());
        seal.push(vec![0u8; 64]);
        seal.push(pk.to_vec());

        let block = raw_block.pre_seal(seal);

        let hash = block.header().mine_hash();

        match self.add_sealing_pos(&hash, block, seed, timestamp_now, client) {
            Ok(_) => Some(hash),
            _ => None,
        }
    }

    // public key must be in seal[2]
    fn try_seal_pos(
        &self,
        client: &MiningBlockChainClient,
        seal: Vec<Bytes>,
        block: ClosedBlock,
    ) -> Result<(), Error>
    {
        let best_block_header = client.best_block_header_with_seal_type(&SealType::PoS);

        let stake = client.get_stake(&seal[2][..].into(), None);

        debug!(target: "miner", "start sealing");

        // try seal block
        // TODO: avoid clone
        match block.clone().lock().try_seal_pos(
            &*self.engine,
            seal,
            best_block_header.map(|header| header.decode()).as_ref(),
            stake,
        ) {
            Ok(s) => {
                let n = s.header().number();
                let d = s.header().difficulty().clone();
                let h = s.header().hash();
                let t = s.header().timestamp();

                client.import_sealed_block(s)?;

                // Log
                info!(target: "miner", "PoS block imported OK. #{}: diff: {}, hash: {}, timestamp: {}",
                Colour::White.bold().paint(format!("{}", n)),
                Colour::White.bold().paint(format!("{}", d)),
                Colour::White.bold().paint(format!("{:x}", h)),
                Colour::White.bold().paint(format!("{:x}", t)));

                return Ok(());
            }
            Err((e, _)) => {
                debug!(target: "miner", "{:?}", e);
                match e {
                    Error::Block(BlockError::InvalidPoSTimestamp(t1, _, _)) => {
                        let mut best_pos = self.best_pos.lock();
                        if best_pos.is_some()
                            && best_pos.clone().unwrap().header().timestamp() >= t1
                        {
                            *best_pos = Some(block.clone());
                        }
                    }
                    _ => {}
                }
                return Err(Error::from(e));
            }
        }
    }

    /// RPC
    fn is_currently_sealing(&self) -> bool { self.sealing_work.lock().queue.is_in_use() }

    // Stratum server receives a finished job, and updates sealing work
    fn map_sealing_work<F, T>(&self, client: &MiningBlockChainClient, f: F) -> Option<T>
    where F: FnOnce(&ClosedBlock) -> T {
        trace!(target: "miner", "map_sealing_work: entering");
        self.prepare_work_sealing(client, &None); // TODO-Unity-Rpc staking: handle PoW and PoS better
        trace!(target: "miner", "map_sealing_work: sealing prepared");
        let mut sealing_work = self.sealing_work.lock();
        let ret = sealing_work.queue.use_last_ref();
        trace!(target: "miner", "map_sealing_work: leaving use_last_ref={:?}", ret.as_ref().map(|b| b.block().header().hash()));
        ret.map(f)
    }

    /// stratum server receives a finished job, import as a sealed block
    fn submit_seal(
        &self,
        client: &MiningBlockChainClient,
        block_hash: H256,
        seal: Vec<Bytes>,
    ) -> Result<(), Error>
    {
        let result = if let Some(b) = self.sealing_work.lock().queue.get_used_if(
            if self.options.enable_resubmission {
                GetAction::Clone
            } else {
                GetAction::Take
            },
            |b| {
                trace!(target: "miner", "Comparing current pending block hash: {:?}, submit hash: {:?}", &block_hash, &b.header().mine_hash());
                &b.header().mine_hash() == &block_hash
            },
        ) {
            trace!(target: "miner", "Submitted block {}={} with seal {:?}", block_hash, b.header().mine_hash(), seal);
            b.lock().try_seal_pow(&*self.engine, seal).or_else(|(e, _)| {
                warn!(target: "miner", "Mined solution rejected: {}", e);
                Err(Error::PowInvalid)
            })
        } else {
            warn!(target: "miner", "Submitted solution rejected: Block unknown or out of date.");
            Err(Error::PowHashInvalid)
        };
        result.and_then(|sealed| {
            let n = sealed.header().number();
            let h = sealed.header().hash();
            let d = sealed.header().difficulty().clone();
            client.import_sealed_block(sealed)?;
            info!(target: "miner", "Submitted block imported OK. #{}: {}: {}", Colour::White.bold().paint(format!("{}", n)), Colour::White.bold().paint(format!("{:x}", h)), Colour::White.bold().paint(format!("{:x}", d)));
            Ok(())
        })
    }

    /// Client
    fn chain_new_blocks(
        &self,
        client: &MiningBlockChainClient,
        _imported: &[H256],
        _invalid: &[H256],
        _enacted: &[H256],
        retracted: &[H256],
    )
    {
        trace!(target: "block", "chain_new_blocks");

        // Import all transactions in retracted routes...
        {
            for hash in retracted {
                let block = client.block(BlockId::Hash(*hash)).expect(
                    "Client is sending message after commit to db and inserting to chain; the \
                     block is available; qed",
                );
                let transactions = block.transactions();
                transactions.into_iter().for_each(|unverified_transaction| {
                    let _ = self
                        .verify_transaction(client, unverified_transaction)
                        .and_then(|transaction| {
                            self.add_transaction_to_queue(
                                client,
                                transaction,
                                TransactionOrigin::RetractedBlock,
                                None,
                            )
                        });
                });
            }
        }

        self.transaction_pool.record_transaction_sealed();
        self.clear_pos_pending();
        client.new_block_chained();
    }
}

// TOREMOVE-Unity: Unity MS1 use only
fn parse_staker(key: String) -> Result<Ed25519KeyPair, String> {
    let bytes: Vec<u8>;
    if key.starts_with("0x") {
        bytes = String::from(&key[2..])
            .from_hex()
            .map_err(|_| "Private key is not hex string.")?;
    } else {
        bytes = key
            .from_hex()
            .map_err(|_| "Private key is not hex string.")?;
    }
    if bytes.len() != 32 {
        return Err("Private key length is not 32.".to_owned());
    }
    let mut sk = [0; 32];
    sk.copy_from_slice(&bytes[..]);
    let (secret, public): ([u8; 64], [u8; 32]) = ed25519::keypair(&sk);
    let mut keypair: Vec<u8> = secret.to_vec();
    keypair.extend(public.to_vec());
    Ok(keypair.into())
}

// TODO-Unity: To do this better
//fn ln(x: &BigUint) -> Result<f64, String> {
//    let x: Vec<u8> = x.to_bytes_le();
//
//    const BYTES: usize = 12;
//    let start = if x.len() < BYTES { 0 } else { x.len() - BYTES };
//
//    let mut n: f64 = 0.0;
//    for i in start..x.len() {
//        n = n / 256f64 + (x[i] as f64);
//    }
//    let ln_256: f64 = (256f64).ln();
//
//    Ok(n.ln() + ln_256 * ((x.len() - 1) as f64))
//}

#[cfg(test)]
mod tests {
    use aion_types::U256;
    use block::IsBlock;
    use io::IoChannel;
    use keychain;
    use miner::{Miner, MinerService};
    use rustc_hex::FromHex;
    use spec::Spec;
    use std::sync::Arc;
    use std::time::Duration;
    use super::{Banning, MinerOptions, PendingSet, SealType};
    use client::BlockChainClient;
    use tests::common::{EachBlockWith, TestBlockChainClient};
    use transaction::{PendingTransaction, SignedTransaction};
    use transaction::Action;
    use transaction::Transaction;
    use transaction::transaction_queue::PrioritizationStrategy;

    #[test]
    fn should_prepare_block_to_seal() {
        // given
        let client = TestBlockChainClient::default();
        let miner = Miner::with_spec(&Spec::new_test());

        // when
        let sealing_work = miner.map_sealing_work(&client, |_| ());
        assert!(sealing_work.is_some(), "Expected closed block");
    }

    #[test]
    fn should_still_work_after_a_couple_of_blocks() {
        // given
        let client = TestBlockChainClient::default();
        let miner = Miner::with_spec(&Spec::new_test());

        let res = miner.map_sealing_work(&client, |b| b.block().header().mine_hash());
        assert!(res.is_some());
        assert!(miner.submit_seal(&client, res.unwrap(), vec![]).is_ok());

        // two more blocks mined, work requested.
        client.add_blocks(1, EachBlockWith::Nothing, SealType::PoW);
        miner.map_sealing_work(&client, |b| b.block().header().mine_hash());

        client.add_blocks(1, EachBlockWith::Nothing, SealType::PoW);
        miner.map_sealing_work(&client, |b| b.block().header().mine_hash());

        // solution to original work submitted.
        assert!(miner.submit_seal(&client, res.unwrap(), vec![]).is_ok());
    }

    fn miner() -> Miner {
        Arc::try_unwrap(Miner::new(
            MinerOptions {
                force_sealing: false,
                reseal_min_period: Duration::from_secs(5),
                prepare_block_interval: Duration::from_secs(5),
                tx_gas_limit: !U256::zero(),
                tx_queue_memory_limit: None,
                tx_queue_strategy: PrioritizationStrategy::GasFactorAndGasPrice,
                pending_set: PendingSet::AlwaysSealing,
                work_queue_size: 5,
                enable_resubmission: true,
                tx_queue_banning: Banning::Disabled,
                infinite_pending_block: false,
                minimal_gas_price: 0u64.into(),
                maximal_gas_price: 9_000_000_000_000_000_000u64.into(),
                local_max_gas_price: 100_000_000_000u64.into(),
                staker_private_key: None,
            },
            &Spec::new_test(),
            None, // accounts provider
            IoChannel::disconnected(),
        ))
        .ok()
        .expect("Miner was just created.")
    }

    fn transaction() -> SignedTransaction {
        let keypair = keychain::ethkey::generate_keypair();
        Transaction {
            action: Action::Create,
            value: U256::zero(),
            data: "3331600055".from_hex().unwrap(),
            gas: U256::from(300_000),
            gas_price: default_gas_price(),
            nonce: U256::zero(),
            transaction_type: ::transaction::DEFAULT_TRANSACTION_TYPE,
            nonce_bytes: Vec::new(),
            gas_price_bytes: Vec::new(),
            gas_bytes: Vec::new(),
            value_bytes: Vec::new(),
        }
        .sign(keypair.secret(), None)
    }

    fn default_gas_price() -> U256 { 0u64.into() }

    #[test]
    fn should_make_pending_block_when_importing_own_transaction() {
        // given
        let client = TestBlockChainClient::default();
        let miner = miner();
        let transaction = transaction();
        let best_block = 0;
        // when
        let res = miner.import_own_transaction(&client, PendingTransaction::new(transaction, None));
        // then
        assert!(res.is_ok());
        miner.update_transaction_pool(&client, true);
        miner.prepare_work_sealing(&client, &None);
        assert_eq!(miner.pending_transactions().len(), 1);
        assert_eq!(miner.ready_transactions(best_block, 0).len(), 1);
        assert_eq!(miner.pending_transactions_hashes(best_block).len(), 1);
        assert_eq!(miner.pending_receipts(best_block).len(), 1);
        // This method will let us know if pending block was created (before calling that method)
        assert!(!miner.prepare_work_sealing(&client, &None));
    }

    #[test]
    fn should_not_use_pending_block_if_best_block_is_higher() {
        // given
        let client = TestBlockChainClient::default();
        let miner = miner();
        let transaction = transaction();
        let best_block = 10;
        // when
        let res = miner.import_own_transaction(&client, PendingTransaction::new(transaction, None));
        // then
        assert!(res.is_ok());
        miner.update_transaction_pool(&client, true);
        miner.prepare_work_sealing(&client, &None);
        assert_eq!(miner.pending_transactions().len(), 1);
        assert_eq!(miner.ready_transactions(best_block, 0).len(), 0);
        assert_eq!(miner.pending_transactions_hashes(best_block).len(), 0);
        assert_eq!(miner.pending_receipts(best_block).len(), 0);
    }

    //
    #[test]
    fn should_import_external_transaction() {
        // given
        let client = TestBlockChainClient::default();
        let miner = miner();
        let transaction = transaction().into();
        let best_block = 0;
        // when
        let res = miner
            .import_external_transactions(&client, vec![transaction])
            .pop()
            .unwrap();
        // then
        assert!(res.is_ok());
        miner.update_transaction_pool(&client, true);
        // miner.prepare_work_sealing(&client);
        assert_eq!(miner.pending_transactions().len(), 1);
        assert_eq!(miner.pending_transactions_hashes(best_block).len(), 0);
        assert_eq!(miner.ready_transactions(best_block, 0).len(), 0);
        assert_eq!(miner.pending_receipts(best_block).len(), 0);
        // This method will let us know if pending block was created (before calling that method)
        assert!(miner.prepare_work_sealing(&client, &None));
    }

    #[test]
    fn should_not_seal_unless_enabled() {
        let miner = miner();
        let client = TestBlockChainClient::default();
        // By default resealing is not required.
        assert!(!miner.requires_reseal(1u8.into()));

        miner
            .import_external_transactions(&client, vec![transaction().into()])
            .pop()
            .unwrap()
            .unwrap();
        assert!(miner.prepare_work_sealing(&client, &None));
        // Unless asked to prepare work.
        assert!(miner.requires_reseal(1u8.into()));
    }

    // use client::EngineClient;
    // use super::BlockId;
    use aion_types::{H256, H512};
    #[test]
    fn generate_pos_block() {
        // 1. get seed
        let miner = miner();
        let client = TestBlockChainClient::default();

        let header = client.best_block_header_with_seal_type(&SealType::PoS);
        assert!(header.is_none());

        let seed = H512::zero();
        println!("seed = {:?}", seed);

        let staker: H256 = "da13c5e00eefa13b58292b9083c04559b77c5859bc764b47e2aa5ecfe9ea3bab"
            .from_hex()
            .unwrap()
            .as_slice()
            .into();

        // 2. submit seed
        let seed: H512 = "d1c02f4679b4a022f2d843bd750c34c94cd08a2b6fc2def298653b81b88245a345d8d3e2d8bbce3fdb3ab2918459633f4496d5609ac13d9710ddcede8957cc0c".
            from_hex().unwrap().as_slice().into();
        let template = miner.get_pos_template(&client, seed.into(), staker);

        assert!(template.is_some());
        println!("new block = {:?}, staker = {:?}", template.unwrap(), staker);

        // 3. submit signature
        let signature: H512 = "8e6151cd613c07fae0aaf521461111c8281c0715dc6bdc5620682efd52540c4040d48dc067b88b1bc225294f4a7412c46f49bdcb9271b6b18022149663eb3108"
            .from_hex().unwrap().as_slice().into();
        let (block, mut seal) = miner.get_ready_pos(&template.unwrap()).unwrap();
        seal[1] = signature[..].into();
        let result = miner.try_seal_pos(&client, seal, block);
        assert!(result.is_ok());
    }
}<|MERGE_RESOLUTION|>--- conflicted
+++ resolved
@@ -60,10 +60,7 @@
 use using_queue::{GetAction, UsingQueue};
 use rcrypto::ed25519;
 use key::Ed25519KeyPair;
-<<<<<<< HEAD
-=======
 use num::Zero;
->>>>>>> 67ef349c
 use num_bigint::BigUint;
 use blake2b::blake2b;
 use fixed_point::{FixedPoint,LogApproximator};
@@ -353,12 +350,6 @@
 
         // 1. Get the stake. Stop proceeding if stake is 0.
         // internal staker's coinbase is himself
-<<<<<<< HEAD
-        let stake: u64 = match client.get_stake(&pk.into(), None) {
-            Some(stake) if stake > 0 => stake,
-            _ => return Ok(()),
-        };
-=======
         let stake: BigUint = client
             .get_stake(&pk.into(), None)
             .unwrap_or(BigUint::from(0u32));
@@ -366,7 +357,6 @@
         if stake == BigUint::from(0u32) {
             return Ok(());
         }
->>>>>>> 67ef349c
 
         // 2. Get the current best PoS block
         let best_block_header = client.best_block_header_with_seal_type(&SealType::PoS);
@@ -1441,13 +1431,8 @@
     {
         //WARN: if coinbase is not found, send reward to black hole: full zero address
         let coinbase = client.get_coinbase(&pk);
-<<<<<<< HEAD
-        let stake = client.get_stake(&pk, coinbase).unwrap_or(0);
-        if stake == 0 {
-=======
         let stake = client.get_stake(&pk, coinbase).unwrap_or(BigUint::zero());
         if stake.is_zero() {
->>>>>>> 67ef349c
             return None;
         }
 
