/*******************************************************************************
 * Copyright (c) 2015-2018 Parity Technologies (UK) Ltd.
 * Copyright (c) 2018-2019 Aion foundation.
 *
 *     This file is part of the aion network project.
 *
 *     The aion network project is free software: you can redistribute it
 *     and/or modify it under the terms of the GNU General Public License
 *     as published by the Free Software Foundation, either version 3 of
 *     the License, or any later version.
 *
 *     The aion network project is distributed in the hope that it will
 *     be useful, but WITHOUT ANY WARRANTY; without even the implied
 *     warranty of MERCHANTABILITY or FITNESS FOR A PARTICULAR PURPOSE.
 *     See the GNU General Public License for more details.
 *
 *     You should have received a copy of the GNU General Public License
 *     along with the aion network project source files.
 *     If not, see <https://www.gnu.org/licenses/>.
 *
 ******************************************************************************/

//! Block and transaction verification functions
//!
//! Block verification is done in 3 steps
//! 1. Quick verification upon adding to the block queue
//! 2. Signatures verification done in the queue.
//! 3. Final verification against the blockchain done before enactment.

pub mod queue;

use acore_bytes::Bytes;
use aion_types::{H256, U256};
use heapsize::HeapSizeOf;
use rlp::UntrustedRlp;
use time::get_time;
use triehash::ordered_trie_root;
use unexpected::{Mismatch, OutOfBounds};

use blockchain::*;
use client::BlockChainClient;
use engine::AionEngine;
use types::error::{BlockError, Error};
use header::{BlockNumber, Header};
use transaction::{SignedTransaction, UnverifiedTransaction};
use views::BlockView;

/// Preprocessed block data gathered in `verify_block_unordered` call
pub struct PreverifiedBlock {
    /// Populated block header
    pub header: Header,
    /// Populated block transactions
    pub transactions: Vec<SignedTransaction>,
    /// Block bytes
    pub bytes: Bytes,
}

impl HeapSizeOf for PreverifiedBlock {
    fn heap_size_of_children(&self) -> usize {
        self.header.heap_size_of_children()
            + self.transactions.heap_size_of_children()
            + self.bytes.heap_size_of_children()
    }
}

/// Phase 1 quick block verification. Only does checks that are cheap. Operates on a single block
pub fn verify_block_basic(header: &Header, bytes: &[u8], engine: &AionEngine) -> Result<(), Error> {
    verify_header_params(&header, engine, true)?;
    verify_block_integrity(bytes, &header.transactions_root())?;
    engine.verify_block_basic(&header)?;

    for t in UntrustedRlp::new(bytes)
        .at(1)?
        .iter()
        .map(|rlp| rlp.as_val::<UnverifiedTransaction>())
    {
        engine.verify_transaction_basic(&t?)?;
    }
    Ok(())
}

/// Phase 2 verification. Perform costly checks such as transaction signatures and block nonce for ethash.
/// Still operates on a individual block
/// Returns a `PreverifiedBlock` structure populated with transactions
pub fn verify_block_unordered(
    header: Header,
    bytes: Bytes,
    engine: &AionEngine,
) -> Result<PreverifiedBlock, Error>
{
    engine.verify_block_unordered(&header)?;
    let mut transactions = Vec::new();
    {
        let v = BlockView::new(&bytes);
        for t in v.transactions() {
            let t = engine.verify_transaction_signature(t, &header)?;
            transactions.push(t);
        }
    }
    Ok(PreverifiedBlock {
        header,
        transactions,
        bytes,
    })
}

/// Parameters for full verification of block family: block bytes, transactions, blockchain, and state access.
pub type FullFamilyParams<'a> = (
    &'a [u8],
    &'a [SignedTransaction],
    &'a BlockProvider,
    &'a BlockChainClient,
);

/// Phase 3 verification. Check block information against parent and uncles.
pub fn verify_block_family(
    header: &Header,
    parent: &Header,
<<<<<<< HEAD
    seal_parent: Option<&Header>,
    seal_grand_parent: Option<&Header>,
    engine: &POWEquihashEngine,
    do_full: Option<FullFamilyParams>,
) -> Result<(), Error>
{
    verify_parent(
        &header,
        &parent,
        engine.machine().params().gas_limit_bound_divisor,
    )?;
    engine.verify_block_family(&header, &parent, seal_parent, seal_grand_parent)?;
=======
    grant_parent: Option<&Header>,
    engine: &AionEngine,
    do_full: Option<FullFamilyParams>,
) -> Result<(), Error>
{
    verify_parent(&header, &parent, engine.params().gas_limit_bound_divisor)?;
    engine.verify_block_family(&header, &parent, grant_parent)?;
>>>>>>> 359aba76

    let (_bytes, _txs, _bc, _client) = match do_full {
        Some(x) => x,
        None => return Ok(()),
    };

    Ok(())
}

/// Phase 4 verification. Check block information against transaction enactment results,
pub fn verify_block_final(expected: &Header, got: &Header) -> Result<(), Error> {
    if expected.gas_used() != got.gas_used() {
        return Err(From::from(BlockError::InvalidGasUsed(Mismatch {
            expected: expected.gas_used().clone(),
            found: got.gas_used().clone(),
        })));
    }
    if expected.log_bloom() != got.log_bloom() {
        return Err(From::from(BlockError::InvalidLogBloom(Mismatch {
            expected: expected.log_bloom().clone(),
            found: got.log_bloom().clone(),
        })));
    }
    if expected.state_root() != got.state_root() {
        return Err(From::from(BlockError::InvalidStateRoot(Mismatch {
            expected: expected.state_root().clone(),
            found: got.state_root().clone(),
        })));
    }
    if expected.receipts_root() != got.receipts_root() {
        return Err(From::from(BlockError::InvalidReceiptsRoot(Mismatch {
            expected: expected.receipts_root().clone(),
            found: got.receipts_root().clone(),
        })));
    }
    Ok(())
}

/// Check basic header parameters.
pub fn verify_header_params(
    header: &Header,
    engine: &AionEngine,
    is_full: bool,
) -> Result<(), Error>
{
    let expected_seal_fields = engine.seal_fields(header);
    if header.seal().len() != expected_seal_fields {
        return Err(From::from(BlockError::InvalidSealArity(Mismatch {
            expected: expected_seal_fields,
            found: header.seal().len(),
        })));
    }

    if header.number() >= From::from(BlockNumber::max_value()) {
        return Err(From::from(BlockError::RidiculousNumber(OutOfBounds {
            max: Some(From::from(BlockNumber::max_value())),
            min: None,
            found: header.number(),
        })));
    }
    if header.gas_used() > header.gas_limit() {
        return Err(From::from(BlockError::TooMuchGasUsed(OutOfBounds {
            max: Some(header.gas_limit().clone()),
            min: None,
            found: header.gas_used().clone(),
        })));
    }
    let min_gas_limit = engine.params().min_gas_limit;
    if header.gas_limit() < &min_gas_limit {
        return Err(From::from(BlockError::InvalidGasLimit(OutOfBounds {
            min: Some(min_gas_limit),
            max: None,
            found: header.gas_limit().clone(),
        })));
    }
    let maximum_extra_data_size = engine.maximum_extra_data_size();
    if header.number() != 0 && header.extra_data().len() > maximum_extra_data_size {
        return Err(From::from(BlockError::ExtraDataOutOfBounds(OutOfBounds {
            min: None,
            max: Some(maximum_extra_data_size),
            found: header.extra_data().len(),
        })));
    }

    if is_full {
        const ACCEPTABLE_DRIFT_SECS: u64 = 15;
        let max_time = get_time().sec as u64 + ACCEPTABLE_DRIFT_SECS;
        let invalid_threshold = max_time + ACCEPTABLE_DRIFT_SECS * 9;
        let timestamp = header.timestamp();

        if timestamp > invalid_threshold {
            return Err(From::from(BlockError::InvalidTimestamp(OutOfBounds {
                max: Some(max_time),
                min: None,
                found: timestamp,
            })));
        }

        if timestamp > max_time {
            return Err(From::from(BlockError::TemporarilyInvalid(OutOfBounds {
                max: Some(max_time),
                min: None,
                found: timestamp,
            })));
        }
    }

    Ok(())
}

/// Check header parameters agains parent header.
fn verify_parent(header: &Header, parent: &Header, gas_limit_divisor: U256) -> Result<(), Error> {
    if !header.parent_hash().is_zero() && &parent.hash() != header.parent_hash() {
        return Err(From::from(BlockError::InvalidParentHash(Mismatch {
            expected: parent.hash(),
            found: header.parent_hash().clone(),
        })));
    }
    if header.timestamp() <= parent.timestamp() {
        return Err(From::from(BlockError::InvalidTimestamp(OutOfBounds {
            max: None,
            min: Some(parent.timestamp() + 1),
            found: header.timestamp(),
        })));
    }
    if header.number() != parent.number() + 1 {
        return Err(From::from(BlockError::InvalidNumber(Mismatch {
            expected: parent.number() + 1,
            found: header.number(),
        })));
    }

    if header.number() == 0 {
        return Err(BlockError::RidiculousNumber(OutOfBounds {
            min: Some(1),
            max: None,
            found: header.number(),
        })
        .into());
    }

    let parent_gas_limit = *parent.gas_limit();
    let min_gas = parent_gas_limit - parent_gas_limit / gas_limit_divisor;
    let max_gas = parent_gas_limit + parent_gas_limit / gas_limit_divisor;
    if header.gas_limit() < &min_gas || header.gas_limit() > &max_gas {
        return Err(From::from(BlockError::InvalidGasLimit(OutOfBounds {
            min: Some(min_gas),
            max: Some(max_gas),
            found: header.gas_limit().clone(),
        })));
    }

    Ok(())
}

/// Verify block data against header: transactions root and uncles hash.
fn verify_block_integrity(block: &[u8], transactions_root: &H256) -> Result<(), Error> {
    let block = UntrustedRlp::new(block);
    let tx = block.at(1)?;
    let expected_root = &ordered_trie_root(tx.iter().map(|r| r.as_raw()));
    if expected_root != transactions_root {
        return Err(From::from(BlockError::InvalidTransactionsRoot(Mismatch {
            expected: expected_root.clone(),
            found: transactions_root.clone(),
        })));
    }
    Ok(())
}

#[cfg(test)]
mod tests {
    use super::*;

    use std::collections::HashMap;
    use aion_types::H256;
    use ethbloom::Bloom;
    use types::blockchain::extra::{BlockDetails, TransactionAddress, BlockReceipts};
    use encoded;
    use types::error::BlockError::*;
    use spec::Spec;
    use helpers::{create_test_block_with_data, create_test_block};
    use transaction::{SignedTransaction, Transaction, UnverifiedTransaction, Action};
    use types::state::log_entry::{LogEntry, LocalizedLogEntry};
    use rlp;
    use keychain;

    fn check_ok(result: Result<(), Error>) {
        result.unwrap_or_else(|e| panic!("Block verification failed: {:?}", e));
    }

    fn check_fail(result: Result<(), Error>, e: BlockError) {
        match result {
            Err(Error::Block(ref error)) if *error == e => (),
            Err(other) => {
                panic!(
                    "Block verification failed.\nExpected: {:?}\nGot: {:?}",
                    e, other
                )
            }
            Ok(_) => panic!("Block verification failed.\nExpected: {:?}\nGot: Ok", e),
        }
    }

    fn check_fail_timestamp(result: Result<(), Error>, temp: bool) {
        let name = if temp {
            "TemporarilyInvalid"
        } else {
            "InvalidTimestamp"
        };
        match result {
            Err(Error::Block(BlockError::InvalidTimestamp(_))) if !temp => (),
            Err(Error::Block(BlockError::TemporarilyInvalid(_))) if temp => (),
            Err(other) => {
                panic!(
                    "Block verification failed.\nExpected: {}\nGot: {:?}",
                    name, other
                )
            }
            Ok(_) => panic!("Block verification failed.\nExpected: {}\nGot: Ok", name),
        }
    }

    struct TestBlockChain {
        blocks: HashMap<H256, Bytes>,
        numbers: HashMap<BlockNumber, H256>,
    }

    impl Default for TestBlockChain {
        fn default() -> Self { TestBlockChain::new() }
    }

    impl TestBlockChain {
        pub fn new() -> Self {
            TestBlockChain {
                blocks: HashMap::new(),
                numbers: HashMap::new(),
            }
        }

        pub fn insert(&mut self, bytes: Bytes) {
            let number = BlockView::new(&bytes).header_view().number();
            let hash = BlockView::new(&bytes).header_view().hash();
            self.blocks.insert(hash.clone(), bytes);
            self.numbers.insert(number, hash.clone());
        }
    }

    impl BlockProvider for TestBlockChain {
        fn is_known(&self, hash: &H256) -> bool { self.blocks.contains_key(hash) }

        fn first_block(&self) -> Option<H256> { unimplemented!() }

        /// Get raw block data
        fn block(&self, hash: &H256) -> Option<encoded::Block> {
            self.blocks.get(hash).cloned().map(encoded::Block::new)
        }

        fn block_header_data(&self, hash: &H256) -> Option<encoded::Header> {
            self.block(hash)
                .map(|b| b.header_view().rlp().as_raw().to_vec())
                .map(encoded::Header::new)
        }

        fn block_body(&self, hash: &H256) -> Option<encoded::Body> {
            self.block(hash)
                .map(|b| BlockChain::block_to_body(&b.into_inner()))
                .map(encoded::Body::new)
        }

        fn best_ancient_block(&self) -> Option<H256> { None }

        /// Get the familial details concerning a block.
        fn block_details(&self, hash: &H256) -> Option<BlockDetails> {
            self.blocks.get(hash).map(|bytes| {
                let header = BlockView::new(bytes).header();
                BlockDetails {
                    number: header.number(),
                    total_difficulty: header.difficulty().clone(),
                    parent: header.parent_hash().clone(),
                    children: Vec::new(),
                }
            })
        }

        fn transaction_address(&self, _hash: &H256) -> Option<TransactionAddress> {
            unimplemented!()
        }

        /// Get the hash of given block's number.
        fn block_hash(&self, index: BlockNumber) -> Option<H256> {
            self.numbers.get(&index).cloned()
        }

        fn block_receipts(&self, _hash: &H256) -> Option<BlockReceipts> { unimplemented!() }

        fn blocks_with_bloom(
            &self,
            _bloom: &Bloom,
            _from_block: BlockNumber,
            _to_block: BlockNumber,
        ) -> Vec<BlockNumber>
        {
            unimplemented!()
        }

        fn logs<F>(
            &self,
            _blocks: Vec<BlockNumber>,
            _matches: F,
            _limit: Option<usize>,
        ) -> Vec<LocalizedLogEntry>
        where
            F: Fn(&LogEntry) -> bool,
            Self: Sized,
        {
            unimplemented!()
        }
    }

    fn basic_test(bytes: &[u8], engine: &AionEngine) -> Result<(), Error> {
        let header = BlockView::new(bytes).header();
        verify_block_basic(&header, bytes, engine)
    }

    fn family_test<BC>(bytes: &[u8], engine: &AionEngine, bc: &BC) -> Result<(), Error>
    where BC: BlockProvider {
        let view = BlockView::new(bytes);
        let header = view.header();
        let transactions: Vec<_> = view
            .transactions()
            .into_iter()
            .map(SignedTransaction::new)
            .collect::<Result<_, _>>()?;

        // TODO: client is really meant to be used for state query here by machine
        // additions that need access to state (tx filter in specific)
        // no existing tests need access to test, so having this not function
        // is fine.
        let client = ::tests::common::TestBlockChainClient::default();

        let parent = bc
            .block_header(header.parent_hash())
            .ok_or(BlockError::UnknownParent(header.parent_hash().clone()))?;

        let full_params: FullFamilyParams = (
            bytes,
            &transactions[..],
            bc as &BlockProvider,
            &client as &::client::BlockChainClient,
        );
        verify_block_family(&header, &parent, None, engine, Some(full_params))?;
        Ok(())
    }

    #[test]
    fn test_verify_block_basic_with_invalid_transactions() {
        let spec = Spec::new_test();
        let engine = &*spec.engine;

        let block = {
            let mut rlp = rlp::RlpStream::new_list(3);
            let mut header = Header::default();
            // that's an invalid transaction list rlp
            let invalid_transactions = vec![vec![0u8]];
            header.set_transactions_root(ordered_trie_root(&invalid_transactions));
            header.set_gas_limit(engine.params().min_gas_limit);
            rlp.append(&header);
            rlp.append_list::<Vec<u8>, _>(&invalid_transactions);
            rlp.append_raw(&rlp::EMPTY_LIST_RLP, 1);
            rlp.out()
        };

        assert!(basic_test(&block, engine).is_err());
    }

    #[test]
    fn test_verify_block() {
        // Test against morden
        let mut good = Header::new();
        let spec = Spec::new_test();
        let engine = &*spec.engine;

        let min_gas_limit = engine.params().min_gas_limit;
        good.set_gas_limit(min_gas_limit);
        good.set_timestamp(40);
        good.set_number(10);

        let keypair = keychain::ethkey::generate_keypair();

        let tr1 = Transaction {
            action: Action::Create,
            value: U256::from(0),
            data: Bytes::new(),
            gas: U256::from(300_000),
            gas_price: U256::from(40_000),
            nonce: U256::one(),
            nonce_bytes: Vec::new(),
            gas_bytes: Vec::new(),
            gas_price_bytes: Vec::new(),
            value_bytes: Vec::new(),
            transaction_type: U256::from(1),
        }
        .sign(keypair.secret(), None);

        let tr2 = Transaction {
            action: Action::Create,
            value: U256::from(0),
            data: Bytes::new(),
            gas: U256::from(300_000),
            gas_price: U256::from(40_000),
            nonce: U256::from(2),
            nonce_bytes: Vec::new(),
            gas_bytes: Vec::new(),
            gas_price_bytes: Vec::new(),
            value_bytes: Vec::new(),
            transaction_type: U256::from(1),
        }
        .sign(keypair.secret(), None);

        let good_transactions = [tr1.clone(), tr2.clone()];

        let diff_inc = U256::from(0x40);

        let mut parent6 = good.clone();
        parent6.set_number(6);
        let mut parent7 = good.clone();
        parent7.set_number(7);
        parent7.set_parent_hash(parent6.hash());
        parent7.set_difficulty(parent6.difficulty().clone() + diff_inc);
        parent7.set_timestamp(parent6.timestamp() + 10);
        let mut parent8 = good.clone();
        parent8.set_number(8);
        parent8.set_parent_hash(parent7.hash());
        parent8.set_difficulty(parent7.difficulty().clone() + diff_inc);
        parent8.set_timestamp(parent7.timestamp() + 10);

        let good_transactions_root = ordered_trie_root(
            good_transactions
                .iter()
                .map(|t| ::rlp::encode::<UnverifiedTransaction>(t)),
        );

        let mut parent = good.clone();
        parent.set_number(9);
        parent.set_timestamp(parent8.timestamp() + 10);
        parent.set_parent_hash(parent8.hash());
        parent.set_difficulty(parent8.difficulty().clone() + diff_inc);

        good.set_parent_hash(parent.hash());
        good.set_difficulty(parent.difficulty().clone() + diff_inc);
        good.set_timestamp(parent.timestamp() + 10);

        let mut bc = TestBlockChain::new();
        bc.insert(create_test_block(&good));
        bc.insert(create_test_block(&parent));
        bc.insert(create_test_block(&parent6));
        bc.insert(create_test_block(&parent7));
        bc.insert(create_test_block(&parent8));

        check_ok(basic_test(&create_test_block(&good), engine));

        let mut header = good.clone();
        header.set_transactions_root(good_transactions_root.clone());
        check_ok(basic_test(
            &create_test_block_with_data(&header, &good_transactions),
            engine,
        ));

        header.set_gas_limit(min_gas_limit - From::from(1));
        check_fail(
            basic_test(&create_test_block(&header), engine),
            InvalidGasLimit(OutOfBounds {
                min: Some(min_gas_limit),
                max: None,
                found: header.gas_limit().clone(),
            }),
        );

        header = good.clone();
        header.set_number(BlockNumber::max_value());
        check_fail(
            basic_test(&create_test_block(&header), engine),
            RidiculousNumber(OutOfBounds {
                max: Some(BlockNumber::max_value()),
                min: None,
                found: header.number(),
            }),
        );

        header = good.clone();
        let gas_used = header.gas_limit().clone() + 1.into();
        header.set_gas_used(gas_used);
        check_fail(
            basic_test(&create_test_block(&header), engine),
            TooMuchGasUsed(OutOfBounds {
                max: Some(header.gas_limit().clone()),
                min: None,
                found: header.gas_used().clone(),
            }),
        );

        header = good.clone();
        header
            .extra_data_mut()
            .resize(engine.maximum_extra_data_size() + 1, 0u8);
        check_fail(
            basic_test(&create_test_block(&header), engine),
            ExtraDataOutOfBounds(OutOfBounds {
                max: Some(engine.maximum_extra_data_size()),
                min: None,
                found: header.extra_data().len(),
            }),
        );

        header = good.clone();
        header
            .extra_data_mut()
            .resize(engine.maximum_extra_data_size() + 1, 0u8);
        check_fail(
            basic_test(&create_test_block(&header), engine),
            ExtraDataOutOfBounds(OutOfBounds {
                max: Some(engine.maximum_extra_data_size()),
                min: None,
                found: header.extra_data().len(),
            }),
        );

        header = good.clone();
        check_fail(
            basic_test(
                &create_test_block_with_data(&header, &good_transactions),
                engine,
            ),
            InvalidTransactionsRoot(Mismatch {
                expected: good_transactions_root.clone(),
                found: header.transactions_root().clone(),
            }),
        );

        check_ok(family_test(&create_test_block(&good), engine, &bc));
        check_ok(family_test(
            &create_test_block_with_data(&good, &good_transactions),
            engine,
            &bc,
        ));

        header = good.clone();
        header.set_parent_hash(H256::random());
        check_fail(
            family_test(
                &create_test_block_with_data(&header, &good_transactions),
                engine,
                &bc,
            ),
            UnknownParent(header.parent_hash().clone()),
        );

        header = good.clone();
        header.set_timestamp(10);
        check_fail(
            family_test(
                &create_test_block_with_data(&header, &good_transactions),
                engine,
                &bc,
            ),
            InvalidTimestamp(OutOfBounds {
                max: None,
                min: Some(parent.timestamp() + 1),
                found: header.timestamp(),
            }),
        );

        header = good.clone();
        header.set_timestamp(2450000000);
        check_fail_timestamp(
            basic_test(
                &create_test_block_with_data(&header, &good_transactions),
                engine,
            ),
            false,
        );

        header = good.clone();
        header.set_timestamp(get_time().sec as u64 + 20);
        check_fail_timestamp(
            basic_test(
                &create_test_block_with_data(&header, &good_transactions),
                engine,
            ),
            true,
        );

        header = good.clone();
        header.set_timestamp(get_time().sec as u64 + 10);
        header.set_transactions_root(good_transactions_root.clone());
        check_ok(basic_test(
            &create_test_block_with_data(&header, &good_transactions),
            engine,
        ));

        header = good.clone();
        header.set_number(9);
        check_fail(
            family_test(
                &create_test_block_with_data(&header, &good_transactions),
                engine,
                &bc,
            ),
            InvalidNumber(Mismatch {
                expected: parent.number() + 1,
                found: header.number(),
            }),
        );

        header = good.clone();
        header.set_gas_limit(0.into());
        header.set_difficulty(
            "0000000000000000000000000000000000000000000000000000000000020000"
                .parse::<U256>()
                .unwrap(),
        );
        match family_test(&create_test_block(&header), engine, &bc) {
            Err(Error::Block(InvalidGasLimit(_))) => {}
            Err(_) => {
                panic!("should be invalid difficulty fail");
            }
            _ => {
                panic!("Should be error, got Ok");
            }
        }
    }
}<|MERGE_RESOLUTION|>--- conflicted
+++ resolved
@@ -116,10 +116,9 @@
 pub fn verify_block_family(
     header: &Header,
     parent: &Header,
-<<<<<<< HEAD
     seal_parent: Option<&Header>,
     seal_grand_parent: Option<&Header>,
-    engine: &POWEquihashEngine,
+    engine: &AionEngine,
     do_full: Option<FullFamilyParams>,
 ) -> Result<(), Error>
 {
@@ -129,15 +128,6 @@
         engine.machine().params().gas_limit_bound_divisor,
     )?;
     engine.verify_block_family(&header, &parent, seal_parent, seal_grand_parent)?;
-=======
-    grant_parent: Option<&Header>,
-    engine: &AionEngine,
-    do_full: Option<FullFamilyParams>,
-) -> Result<(), Error>
-{
-    verify_parent(&header, &parent, engine.params().gas_limit_bound_divisor)?;
-    engine.verify_block_family(&header, &parent, grant_parent)?;
->>>>>>> 359aba76
 
     let (_bytes, _txs, _bc, _client) = match do_full {
         Some(x) => x,
