/*******************************************************************************
 * Copyright (c) 2015-2018 Parity Technologies (UK) Ltd.
 * Copyright (c) 2018-2019 Aion foundation.
 *
 *     This file is part of the aion network project.
 *
 *     The aion network project is free software: you can redistribute it
 *     and/or modify it under the terms of the GNU General Public License
 *     as published by the Free Software Foundation, either version 3 of
 *     the License, or any later version.
 *
 *     The aion network project is distributed in the hope that it will
 *     be useful, but WITHOUT ANY WARRANTY; without even the implied
 *     warranty of MERCHANTABILITY or FITNESS FOR A PARTICULAR PURPOSE.
 *     See the GNU General Public License for more details.
 *
 *     You should have received a copy of the GNU General Public License
 *     along with the aion network project source files.
 *     If not, see <https://www.gnu.org/licenses/>.
 *
 ******************************************************************************/

//! Block and transaction verification functions
//!
//! Block verification is done in 3 steps
//! 1. Quick verification upon adding to the block queue
//! 2. Signatures verification done in the queue.
//! 3. Final verification against the blockchain done before enactment.

pub mod queue;

use acore_bytes::Bytes;
use aion_types::{H256, U256};
use heapsize::HeapSizeOf;
use rlp::UntrustedRlp;
use time::get_time;
use triehash::ordered_trie_root;
use unexpected::{Mismatch, OutOfBounds};

use blockchain::*;
use client::BlockChainClient;
<<<<<<< HEAD
use engines::{AionEngine};
use error::{BlockError, Error};
=======
use engine::POWEquihashEngine;
use types::error::{BlockError, Error};
>>>>>>> 600d73b5
use header::{BlockNumber, Header};
use transaction::{SignedTransaction, UnverifiedTransaction};
use views::BlockView;

/// Preprocessed block data gathered in `verify_block_unordered` call
pub struct PreverifiedBlock {
    /// Populated block header
    pub header: Header,
    /// Populated block transactions
    pub transactions: Vec<SignedTransaction>,
    /// Block bytes
    pub bytes: Bytes,
}

impl HeapSizeOf for PreverifiedBlock {
    fn heap_size_of_children(&self) -> usize {
        self.header.heap_size_of_children()
            + self.transactions.heap_size_of_children()
            + self.bytes.heap_size_of_children()
    }
}

/// Phase 1 quick block verification. Only does checks that are cheap. Operates on a single block
pub fn verify_block_basic(
    header: &Header,
    bytes: &[u8],
    engine: &AionEngine,
) -> Result<(), Error>
{
    verify_header_params(&header, engine, true)?;
    verify_block_integrity(bytes, &header.transactions_root())?;
    engine.verify_block_basic(&header)?;

    for t in UntrustedRlp::new(bytes)
        .at(1)?
        .iter()
        .map(|rlp| rlp.as_val::<UnverifiedTransaction>())
    {
        engine.verify_transaction_basic(&t?)?;
    }
    Ok(())
}

/// Phase 2 verification. Perform costly checks such as transaction signatures and block nonce for ethash.
/// Still operates on a individual block
/// Returns a `PreverifiedBlock` structure populated with transactions
pub fn verify_block_unordered(
    header: Header,
    bytes: Bytes,
    engine: &AionEngine,
) -> Result<PreverifiedBlock, Error>
{
    engine.verify_block_unordered(&header)?;
    let mut transactions = Vec::new();
    {
        let v = BlockView::new(&bytes);
        for t in v.transactions() {
            let t = engine.verify_transaction_signature(t, &header)?;
            transactions.push(t);
        }
    }
    Ok(PreverifiedBlock {
        header,
        transactions,
        bytes,
    })
}

/// Parameters for full verification of block family: block bytes, transactions, blockchain, and state access.
pub type FullFamilyParams<'a> = (
    &'a [u8],
    &'a [SignedTransaction],
    &'a BlockProvider,
    &'a BlockChainClient,
);

/// Phase 3 verification. Check block information against parent and uncles.
pub fn verify_block_family(
    header: &Header,
    parent: &Header,
    grant_parent: Option<&Header>,
    engine: &AionEngine,
    do_full: Option<FullFamilyParams>,
) -> Result<(), Error>
{
    verify_parent(
        &header,
        &parent,
        engine.params().gas_limit_bound_divisor,
    )?;
    engine.verify_block_family(&header, &parent, grant_parent)?;

    let (_bytes, _txs, _bc, _client) = match do_full {
        Some(x) => x,
        None => return Ok(()),
    };

    Ok(())
}

/// Phase 4 verification. Check block information against transaction enactment results,
pub fn verify_block_final(expected: &Header, got: &Header) -> Result<(), Error> {
    if expected.gas_used() != got.gas_used() {
        return Err(From::from(BlockError::InvalidGasUsed(Mismatch {
            expected: expected.gas_used().clone(),
            found: got.gas_used().clone(),
        })));
    }
    if expected.log_bloom() != got.log_bloom() {
        return Err(From::from(BlockError::InvalidLogBloom(Mismatch {
            expected: expected.log_bloom().clone(),
            found: got.log_bloom().clone(),
        })));
    }
    if expected.state_root() != got.state_root() {
        return Err(From::from(BlockError::InvalidStateRoot(Mismatch {
            expected: expected.state_root().clone(),
            found: got.state_root().clone(),
        })));
    }
    if expected.receipts_root() != got.receipts_root() {
        return Err(From::from(BlockError::InvalidReceiptsRoot(Mismatch {
            expected: expected.receipts_root().clone(),
            found: got.receipts_root().clone(),
        })));
    }
    Ok(())
}

/// Check basic header parameters.
pub fn verify_header_params(
    header: &Header,
    engine: &AionEngine,
    is_full: bool,
) -> Result<(), Error>
{
    let expected_seal_fields = engine.seal_fields(header);
    if header.seal().len() != expected_seal_fields {
        return Err(From::from(BlockError::InvalidSealArity(Mismatch {
            expected: expected_seal_fields,
            found: header.seal().len(),
        })));
    }

    if header.number() >= From::from(BlockNumber::max_value()) {
        return Err(From::from(BlockError::RidiculousNumber(OutOfBounds {
            max: Some(From::from(BlockNumber::max_value())),
            min: None,
            found: header.number(),
        })));
    }
    if header.gas_used() > header.gas_limit() {
        return Err(From::from(BlockError::TooMuchGasUsed(OutOfBounds {
            max: Some(header.gas_limit().clone()),
            min: None,
            found: header.gas_used().clone(),
        })));
    }
    let min_gas_limit = engine.params().min_gas_limit;
    if header.gas_limit() < &min_gas_limit {
        return Err(From::from(BlockError::InvalidGasLimit(OutOfBounds {
            min: Some(min_gas_limit),
            max: None,
            found: header.gas_limit().clone(),
        })));
    }
    let maximum_extra_data_size = engine.maximum_extra_data_size();
    if header.number() != 0 && header.extra_data().len() > maximum_extra_data_size {
        return Err(From::from(BlockError::ExtraDataOutOfBounds(OutOfBounds {
            min: None,
            max: Some(maximum_extra_data_size),
            found: header.extra_data().len(),
        })));
    }

    if is_full {
        const ACCEPTABLE_DRIFT_SECS: u64 = 15;
        let max_time = get_time().sec as u64 + ACCEPTABLE_DRIFT_SECS;
        let invalid_threshold = max_time + ACCEPTABLE_DRIFT_SECS * 9;
        let timestamp = header.timestamp();

        if timestamp > invalid_threshold {
            return Err(From::from(BlockError::InvalidTimestamp(OutOfBounds {
                max: Some(max_time),
                min: None,
                found: timestamp,
            })));
        }

        if timestamp > max_time {
            return Err(From::from(BlockError::TemporarilyInvalid(OutOfBounds {
                max: Some(max_time),
                min: None,
                found: timestamp,
            })));
        }
    }

    Ok(())
}

/// Check header parameters agains parent header.
fn verify_parent(header: &Header, parent: &Header, gas_limit_divisor: U256) -> Result<(), Error> {
    if !header.parent_hash().is_zero() && &parent.hash() != header.parent_hash() {
        return Err(From::from(BlockError::InvalidParentHash(Mismatch {
            expected: parent.hash(),
            found: header.parent_hash().clone(),
        })));
    }
    if header.timestamp() <= parent.timestamp() {
        return Err(From::from(BlockError::InvalidTimestamp(OutOfBounds {
            max: None,
            min: Some(parent.timestamp() + 1),
            found: header.timestamp(),
        })));
    }
    if header.number() != parent.number() + 1 {
        return Err(From::from(BlockError::InvalidNumber(Mismatch {
            expected: parent.number() + 1,
            found: header.number(),
        })));
    }

    if header.number() == 0 {
        return Err(BlockError::RidiculousNumber(OutOfBounds {
            min: Some(1),
            max: None,
            found: header.number(),
        })
        .into());
    }

    let parent_gas_limit = *parent.gas_limit();
    let min_gas = parent_gas_limit - parent_gas_limit / gas_limit_divisor;
    let max_gas = parent_gas_limit + parent_gas_limit / gas_limit_divisor;
    if header.gas_limit() < &min_gas || header.gas_limit() > &max_gas {
        return Err(From::from(BlockError::InvalidGasLimit(OutOfBounds {
            min: Some(min_gas),
            max: Some(max_gas),
            found: header.gas_limit().clone(),
        })));
    }

    Ok(())
}

/// Verify block data against header: transactions root and uncles hash.
fn verify_block_integrity(block: &[u8], transactions_root: &H256) -> Result<(), Error> {
    let block = UntrustedRlp::new(block);
    let tx = block.at(1)?;
    let expected_root = &ordered_trie_root(tx.iter().map(|r| r.as_raw()));
    if expected_root != transactions_root {
        return Err(From::from(BlockError::InvalidTransactionsRoot(Mismatch {
            expected: expected_root.clone(),
            found: transactions_root.clone(),
        })));
    }
    Ok(())
}

#[cfg(test)]
mod tests {
    use super::*;

    use std::collections::HashMap;
    use aion_types::H256;
    use ethbloom::Bloom;
    use types::blockchain::extra::{BlockDetails, TransactionAddress, BlockReceipts};
    use encoded;
    use types::error::BlockError::*;
    use spec::Spec;
    use helpers::{create_test_block_with_data, create_test_block};
    use transaction::{SignedTransaction, Transaction, UnverifiedTransaction, Action};
    use types::state::log_entry::{LogEntry, LocalizedLogEntry};
    use rlp;
    use keychain;

    fn check_ok(result: Result<(), Error>) {
        result.unwrap_or_else(|e| panic!("Block verification failed: {:?}", e));
    }

    fn check_fail(result: Result<(), Error>, e: BlockError) {
        match result {
            Err(Error::Block(ref error)) if *error == e => (),
            Err(other) => {
                panic!(
                    "Block verification failed.\nExpected: {:?}\nGot: {:?}",
                    e, other
                )
            }
            Ok(_) => panic!("Block verification failed.\nExpected: {:?}\nGot: Ok", e),
        }
    }

    fn check_fail_timestamp(result: Result<(), Error>, temp: bool) {
        let name = if temp {
            "TemporarilyInvalid"
        } else {
            "InvalidTimestamp"
        };
        match result {
            Err(Error::Block(BlockError::InvalidTimestamp(_))) if !temp => (),
            Err(Error::Block(BlockError::TemporarilyInvalid(_))) if temp => (),
            Err(other) => {
                panic!(
                    "Block verification failed.\nExpected: {}\nGot: {:?}",
                    name, other
                )
            }
            Ok(_) => panic!("Block verification failed.\nExpected: {}\nGot: Ok", name),
        }
    }

    struct TestBlockChain {
        blocks: HashMap<H256, Bytes>,
        numbers: HashMap<BlockNumber, H256>,
    }

    impl Default for TestBlockChain {
        fn default() -> Self { TestBlockChain::new() }
    }

    impl TestBlockChain {
        pub fn new() -> Self {
            TestBlockChain {
                blocks: HashMap::new(),
                numbers: HashMap::new(),
            }
        }

        pub fn insert(&mut self, bytes: Bytes) {
            let number = BlockView::new(&bytes).header_view().number();
            let hash = BlockView::new(&bytes).header_view().hash();
            self.blocks.insert(hash.clone(), bytes);
            self.numbers.insert(number, hash.clone());
        }
    }

    impl BlockProvider for TestBlockChain {
        fn is_known(&self, hash: &H256) -> bool { self.blocks.contains_key(hash) }

        fn first_block(&self) -> Option<H256> { unimplemented!() }

        /// Get raw block data
        fn block(&self, hash: &H256) -> Option<encoded::Block> {
            self.blocks.get(hash).cloned().map(encoded::Block::new)
        }

        fn block_header_data(&self, hash: &H256) -> Option<encoded::Header> {
            self.block(hash)
                .map(|b| b.header_view().rlp().as_raw().to_vec())
                .map(encoded::Header::new)
        }

        fn block_body(&self, hash: &H256) -> Option<encoded::Body> {
            self.block(hash)
                .map(|b| BlockChain::block_to_body(&b.into_inner()))
                .map(encoded::Body::new)
        }

        fn best_ancient_block(&self) -> Option<H256> { None }

        /// Get the familial details concerning a block.
        fn block_details(&self, hash: &H256) -> Option<BlockDetails> {
            self.blocks.get(hash).map(|bytes| {
                let header = BlockView::new(bytes).header();
                BlockDetails {
                    number: header.number(),
                    total_difficulty: header.difficulty().clone(),
                    parent: header.parent_hash().clone(),
                    children: Vec::new(),
                }
            })
        }

        fn transaction_address(&self, _hash: &H256) -> Option<TransactionAddress> {
            unimplemented!()
        }

        /// Get the hash of given block's number.
        fn block_hash(&self, index: BlockNumber) -> Option<H256> {
            self.numbers.get(&index).cloned()
        }

        fn block_receipts(&self, _hash: &H256) -> Option<BlockReceipts> { unimplemented!() }

        fn blocks_with_bloom(
            &self,
            _bloom: &Bloom,
            _from_block: BlockNumber,
            _to_block: BlockNumber,
        ) -> Vec<BlockNumber>
        {
            unimplemented!()
        }

        fn logs<F>(
            &self,
            _blocks: Vec<BlockNumber>,
            _matches: F,
            _limit: Option<usize>,
        ) -> Vec<LocalizedLogEntry>
        where
            F: Fn(&LogEntry) -> bool,
            Self: Sized,
        {
            unimplemented!()
        }
    }

    fn basic_test(bytes: &[u8], engine: &AionEngine) -> Result<(), Error> {
        let header = BlockView::new(bytes).header();
        verify_block_basic(&header, bytes, engine)
    }

    fn family_test<BC>(bytes: &[u8], engine: &AionEngine, bc: &BC) -> Result<(), Error>
    where BC: BlockProvider {
        let view = BlockView::new(bytes);
        let header = view.header();
        let transactions: Vec<_> = view
            .transactions()
            .into_iter()
            .map(SignedTransaction::new)
            .collect::<Result<_, _>>()?;

        // TODO: client is really meant to be used for state query here by machine
        // additions that need access to state (tx filter in specific)
        // no existing tests need access to test, so having this not function
        // is fine.
                let client = ::tests::common::TestBlockChainClient::default();

                let parent = bc
                    .block_header(header.parent_hash())
                    .ok_or(BlockError::UnknownParent(header.parent_hash().clone()))?;

                let full_params: FullFamilyParams = (
                    bytes,
                    &transactions[..],
                    bc as &BlockProvider,
                    &client as &::client::BlockChainClient,
                );
                verify_block_family(&header, &parent, None, engine, Some(full_params))?;
        Ok(())
    }

<<<<<<< HEAD
        #[test]
        fn test_verify_block_basic_with_invalid_transactions() {
            let spec = Spec::new_test();
            let engine = &*spec.engine;

            let block = {
                let mut rlp = rlp::RlpStream::new_list(3);
                let mut header = Header::default();
                // that's an invalid transaction list rlp
                let invalid_transactions = vec![vec![0u8]];
                header.set_transactions_root(ordered_trie_root(&invalid_transactions));
                header.set_gas_limit(engine.params().min_gas_limit);
                rlp.append(&header);
                rlp.append_list::<Vec<u8>, _>(&invalid_transactions);
                rlp.append_raw(&rlp::EMPTY_LIST_RLP, 1);
                rlp.out()
            };

            assert!(basic_test(&block, engine).is_err());
=======
    #[test]
    fn test_verify_block_basic_with_invalid_transactions() {
        let spec = Spec::new_test();
        let engine = &*spec.engine;

        let block = {
            let mut rlp = rlp::RlpStream::new_list(3);
            let mut header = Header::default();
            // that's an invalid transaction list rlp
            let invalid_transactions = vec![vec![0u8]];
            header.set_transactions_root(ordered_trie_root(&invalid_transactions));
            header.set_gas_limit(engine.machine().params().min_gas_limit);
            rlp.append(&header);
            rlp.append_list::<Vec<u8>, _>(&invalid_transactions);
            rlp.append_raw(&rlp::EMPTY_LIST_RLP, 1);
            rlp.out()
        };

        assert!(basic_test(&block, engine).is_err());
    }

    #[test]
    fn test_verify_block() {
        // Test against morden
        let mut good = Header::new();
        let spec = Spec::new_test();
        let engine = &*spec.engine;

        let min_gas_limit = engine.machine().params().min_gas_limit;
        good.set_gas_limit(min_gas_limit);
        good.set_timestamp(40);
        good.set_number(10);

        let keypair = keychain::ethkey::generate_keypair();

        let tr1 = Transaction {
            action: Action::Create,
            value: U256::from(0),
            data: Bytes::new(),
            gas: U256::from(300_000),
            gas_price: U256::from(40_000),
            nonce: U256::one(),
            nonce_bytes: Vec::new(),
            gas_bytes: Vec::new(),
            gas_price_bytes: Vec::new(),
            value_bytes: Vec::new(),
            transaction_type: U256::from(1),
        }
        .sign(keypair.secret(), None);

        let tr2 = Transaction {
            action: Action::Create,
            value: U256::from(0),
            data: Bytes::new(),
            gas: U256::from(300_000),
            gas_price: U256::from(40_000),
            nonce: U256::from(2),
            nonce_bytes: Vec::new(),
            gas_bytes: Vec::new(),
            gas_price_bytes: Vec::new(),
            value_bytes: Vec::new(),
            transaction_type: U256::from(1),
>>>>>>> 600d73b5
        }
        .sign(keypair.secret(), None);

        let good_transactions = [tr1.clone(), tr2.clone()];

        let diff_inc = U256::from(0x40);

        let mut parent6 = good.clone();
        parent6.set_number(6);
        let mut parent7 = good.clone();
        parent7.set_number(7);
        parent7.set_parent_hash(parent6.hash());
        parent7.set_difficulty(parent6.difficulty().clone() + diff_inc);
        parent7.set_timestamp(parent6.timestamp() + 10);
        let mut parent8 = good.clone();
        parent8.set_number(8);
        parent8.set_parent_hash(parent7.hash());
        parent8.set_difficulty(parent7.difficulty().clone() + diff_inc);
        parent8.set_timestamp(parent7.timestamp() + 10);

        let good_transactions_root = ordered_trie_root(
            good_transactions
                .iter()
                .map(|t| ::rlp::encode::<UnverifiedTransaction>(t)),
        );

        let mut parent = good.clone();
        parent.set_number(9);
        parent.set_timestamp(parent8.timestamp() + 10);
        parent.set_parent_hash(parent8.hash());
        parent.set_difficulty(parent8.difficulty().clone() + diff_inc);

        good.set_parent_hash(parent.hash());
        good.set_difficulty(parent.difficulty().clone() + diff_inc);
        good.set_timestamp(parent.timestamp() + 10);

        let mut bc = TestBlockChain::new();
        bc.insert(create_test_block(&good));
        bc.insert(create_test_block(&parent));
        bc.insert(create_test_block(&parent6));
        bc.insert(create_test_block(&parent7));
        bc.insert(create_test_block(&parent8));

        check_ok(basic_test(&create_test_block(&good), engine));

        let mut header = good.clone();
        header.set_transactions_root(good_transactions_root.clone());
        check_ok(basic_test(
            &create_test_block_with_data(&header, &good_transactions),
            engine,
        ));

        header.set_gas_limit(min_gas_limit - From::from(1));
        check_fail(
            basic_test(&create_test_block(&header), engine),
            InvalidGasLimit(OutOfBounds {
                min: Some(min_gas_limit),
                max: None,
                found: header.gas_limit().clone(),
            }),
        );

        header = good.clone();
        header.set_number(BlockNumber::max_value());
        check_fail(
            basic_test(&create_test_block(&header), engine),
            RidiculousNumber(OutOfBounds {
                max: Some(BlockNumber::max_value()),
                min: None,
                found: header.number(),
            }),
        );

        header = good.clone();
        let gas_used = header.gas_limit().clone() + 1.into();
        header.set_gas_used(gas_used);
        check_fail(
            basic_test(&create_test_block(&header), engine),
            TooMuchGasUsed(OutOfBounds {
                max: Some(header.gas_limit().clone()),
                min: None,
                found: header.gas_used().clone(),
            }),
        );

        header = good.clone();
        header
            .extra_data_mut()
            .resize(engine.machine().maximum_extra_data_size() + 1, 0u8);
        check_fail(
            basic_test(&create_test_block(&header), engine),
            ExtraDataOutOfBounds(OutOfBounds {
                max: Some(engine.machine().maximum_extra_data_size()),
                min: None,
                found: header.extra_data().len(),
            }),
        );

        header = good.clone();
        header
            .extra_data_mut()
            .resize(engine.machine().maximum_extra_data_size() + 1, 0u8);
        check_fail(
            basic_test(&create_test_block(&header), engine),
            ExtraDataOutOfBounds(OutOfBounds {
                max: Some(engine.machine().maximum_extra_data_size()),
                min: None,
                found: header.extra_data().len(),
            }),
        );

<<<<<<< HEAD
        #[test]
        fn test_verify_block() {
            // Test against morden
            let mut good = Header::new();
            let spec = Spec::new_test();
            let engine = &*spec.engine;

            let min_gas_limit = engine.params().min_gas_limit;
            good.set_gas_limit(min_gas_limit);
            good.set_timestamp(40);
            good.set_number(10);

            let keypair = keychain::ethkey::generate_keypair();

            let tr1 = Transaction {
                action: Action::Create,
                value: U256::from(0),
                data: Bytes::new(),
                gas: U256::from(300_000),
                gas_price: U256::from(40_000),
                nonce: U256::one(),
                nonce_bytes: Vec::new(),
                gas_bytes: Vec::new(),
                gas_price_bytes: Vec::new(),
                value_bytes: Vec::new(),
                transaction_type: U256::from(1),
            }
            .sign(keypair.secret(), None);

            let tr2 = Transaction {
                action: Action::Create,
                value: U256::from(0),
                data: Bytes::new(),
                gas: U256::from(300_000),
                gas_price: U256::from(40_000),
                nonce: U256::from(2),
                nonce_bytes: Vec::new(),
                gas_bytes: Vec::new(),
                gas_price_bytes: Vec::new(),
                value_bytes: Vec::new(),
                transaction_type: U256::from(1),
            }
            .sign(keypair.secret(), None);

            let good_transactions = [tr1.clone(), tr2.clone()];

            let diff_inc = U256::from(0x40);

            let mut parent6 = good.clone();
            parent6.set_number(6);
            let mut parent7 = good.clone();
            parent7.set_number(7);
            parent7.set_parent_hash(parent6.hash());
            parent7.set_difficulty(parent6.difficulty().clone() + diff_inc);
            parent7.set_timestamp(parent6.timestamp() + 10);
            let mut parent8 = good.clone();
            parent8.set_number(8);
            parent8.set_parent_hash(parent7.hash());
            parent8.set_difficulty(parent7.difficulty().clone() + diff_inc);
            parent8.set_timestamp(parent7.timestamp() + 10);

            let good_transactions_root = ordered_trie_root(
                good_transactions
                    .iter()
                    .map(|t| ::rlp::encode::<UnverifiedTransaction>(t)),
            );

            let mut parent = good.clone();
            parent.set_number(9);
            parent.set_timestamp(parent8.timestamp() + 10);
            parent.set_parent_hash(parent8.hash());
            parent.set_difficulty(parent8.difficulty().clone() + diff_inc);

            good.set_parent_hash(parent.hash());
            good.set_difficulty(parent.difficulty().clone() + diff_inc);
            good.set_timestamp(parent.timestamp() + 10);

            let mut bc = TestBlockChain::new();
            bc.insert(create_test_block(&good));
            bc.insert(create_test_block(&parent));
            bc.insert(create_test_block(&parent6));
            bc.insert(create_test_block(&parent7));
            bc.insert(create_test_block(&parent8));

            check_ok(basic_test(&create_test_block(&good), engine));

            let mut header = good.clone();
            header.set_transactions_root(good_transactions_root.clone());
            check_ok(basic_test(
                &create_test_block_with_data(&header, &good_transactions),
                engine,
            ));

            header.set_gas_limit(min_gas_limit - From::from(1));
            check_fail(
                basic_test(&create_test_block(&header), engine),
                InvalidGasLimit(OutOfBounds {
                    min: Some(min_gas_limit),
                    max: None,
                    found: header.gas_limit().clone(),
                }),
            );

            header = good.clone();
            header.set_number(BlockNumber::max_value());
            check_fail(
                basic_test(&create_test_block(&header), engine),
                RidiculousNumber(OutOfBounds {
                    max: Some(BlockNumber::max_value()),
                    min: None,
                    found: header.number(),
                }),
            );

            header = good.clone();
            let gas_used = header.gas_limit().clone() + 1.into();
            header.set_gas_used(gas_used);
            check_fail(
                basic_test(&create_test_block(&header), engine),
                TooMuchGasUsed(OutOfBounds {
                    max: Some(header.gas_limit().clone()),
                    min: None,
                    found: header.gas_used().clone(),
                }),
            );

            header = good.clone();
            header
                .extra_data_mut()
                .resize(engine.maximum_extra_data_size() + 1, 0u8);
            check_fail(
                basic_test(&create_test_block(&header), engine),
                ExtraDataOutOfBounds(OutOfBounds {
                    max: Some(engine.maximum_extra_data_size()),
                    min: None,
                    found: header.extra_data().len(),
                }),
            );

            header = good.clone();
            header
                .extra_data_mut()
                .resize(engine.maximum_extra_data_size() + 1, 0u8);
            check_fail(
                basic_test(&create_test_block(&header), engine),
                ExtraDataOutOfBounds(OutOfBounds {
                    max: Some(engine.maximum_extra_data_size()),
                    min: None,
                    found: header.extra_data().len(),
                }),
            );

            header = good.clone();
            check_fail(
                basic_test(
                    &create_test_block_with_data(&header, &good_transactions),
                    engine,
                ),
                InvalidTransactionsRoot(Mismatch {
                    expected: good_transactions_root.clone(),
                    found: header.transactions_root().clone(),
                }),
            );

            check_ok(family_test(&create_test_block(&good), engine, &bc));
            check_ok(family_test(
                &create_test_block_with_data(&good, &good_transactions),
=======
        header = good.clone();
        check_fail(
            basic_test(
                &create_test_block_with_data(&header, &good_transactions),
                engine,
            ),
            InvalidTransactionsRoot(Mismatch {
                expected: good_transactions_root.clone(),
                found: header.transactions_root().clone(),
            }),
        );

        check_ok(family_test(&create_test_block(&good), engine, &bc));
        check_ok(family_test(
            &create_test_block_with_data(&good, &good_transactions),
            engine,
            &bc,
        ));

        header = good.clone();
        header.set_parent_hash(H256::random());
        check_fail(
            family_test(
                &create_test_block_with_data(&header, &good_transactions),
                engine,
                &bc,
            ),
            UnknownParent(header.parent_hash().clone()),
        );

        header = good.clone();
        header.set_timestamp(10);
        check_fail(
            family_test(
                &create_test_block_with_data(&header, &good_transactions),
>>>>>>> 600d73b5
                engine,
                &bc,
            ),
            InvalidTimestamp(OutOfBounds {
                max: None,
                min: Some(parent.timestamp() + 1),
                found: header.timestamp(),
            }),
        );

        header = good.clone();
        header.set_timestamp(2450000000);
        check_fail_timestamp(
            basic_test(
                &create_test_block_with_data(&header, &good_transactions),
                engine,
            ),
            false,
        );

        header = good.clone();
        header.set_timestamp(get_time().sec as u64 + 20);
        check_fail_timestamp(
            basic_test(
                &create_test_block_with_data(&header, &good_transactions),
                engine,
            ),
            true,
        );

        header = good.clone();
        header.set_timestamp(get_time().sec as u64 + 10);
        header.set_transactions_root(good_transactions_root.clone());
        check_ok(basic_test(
            &create_test_block_with_data(&header, &good_transactions),
            engine,
        ));

        header = good.clone();
        header.set_number(9);
        check_fail(
            family_test(
                &create_test_block_with_data(&header, &good_transactions),
                engine,
                &bc,
            ),
            InvalidNumber(Mismatch {
                expected: parent.number() + 1,
                found: header.number(),
            }),
        );

        header = good.clone();
        header.set_gas_limit(0.into());
        header.set_difficulty(
            "0000000000000000000000000000000000000000000000000000000000020000"
                .parse::<U256>()
                .unwrap(),
        );
        match family_test(&create_test_block(&header), engine, &bc) {
            Err(Error::Block(InvalidGasLimit(_))) => {}
            Err(_) => {
                panic!("should be invalid difficulty fail");
            }
            _ => {
                panic!("Should be error, got Ok");
            }
        }
    }
}<|MERGE_RESOLUTION|>--- conflicted
+++ resolved
@@ -39,13 +39,8 @@
 
 use blockchain::*;
 use client::BlockChainClient;
-<<<<<<< HEAD
-use engines::{AionEngine};
-use error::{BlockError, Error};
-=======
-use engine::POWEquihashEngine;
+use engine::AionEngine;
 use types::error::{BlockError, Error};
->>>>>>> 600d73b5
 use header::{BlockNumber, Header};
 use transaction::{SignedTransaction, UnverifiedTransaction};
 use views::BlockView;
@@ -491,27 +486,6 @@
         Ok(())
     }
 
-<<<<<<< HEAD
-        #[test]
-        fn test_verify_block_basic_with_invalid_transactions() {
-            let spec = Spec::new_test();
-            let engine = &*spec.engine;
-
-            let block = {
-                let mut rlp = rlp::RlpStream::new_list(3);
-                let mut header = Header::default();
-                // that's an invalid transaction list rlp
-                let invalid_transactions = vec![vec![0u8]];
-                header.set_transactions_root(ordered_trie_root(&invalid_transactions));
-                header.set_gas_limit(engine.params().min_gas_limit);
-                rlp.append(&header);
-                rlp.append_list::<Vec<u8>, _>(&invalid_transactions);
-                rlp.append_raw(&rlp::EMPTY_LIST_RLP, 1);
-                rlp.out()
-            };
-
-            assert!(basic_test(&block, engine).is_err());
-=======
     #[test]
     fn test_verify_block_basic_with_invalid_transactions() {
         let spec = Spec::new_test();
@@ -523,7 +497,7 @@
             // that's an invalid transaction list rlp
             let invalid_transactions = vec![vec![0u8]];
             header.set_transactions_root(ordered_trie_root(&invalid_transactions));
-            header.set_gas_limit(engine.machine().params().min_gas_limit);
+            header.set_gas_limit(engine.params().min_gas_limit);
             rlp.append(&header);
             rlp.append_list::<Vec<u8>, _>(&invalid_transactions);
             rlp.append_raw(&rlp::EMPTY_LIST_RLP, 1);
@@ -533,160 +507,6 @@
         assert!(basic_test(&block, engine).is_err());
     }
 
-    #[test]
-    fn test_verify_block() {
-        // Test against morden
-        let mut good = Header::new();
-        let spec = Spec::new_test();
-        let engine = &*spec.engine;
-
-        let min_gas_limit = engine.machine().params().min_gas_limit;
-        good.set_gas_limit(min_gas_limit);
-        good.set_timestamp(40);
-        good.set_number(10);
-
-        let keypair = keychain::ethkey::generate_keypair();
-
-        let tr1 = Transaction {
-            action: Action::Create,
-            value: U256::from(0),
-            data: Bytes::new(),
-            gas: U256::from(300_000),
-            gas_price: U256::from(40_000),
-            nonce: U256::one(),
-            nonce_bytes: Vec::new(),
-            gas_bytes: Vec::new(),
-            gas_price_bytes: Vec::new(),
-            value_bytes: Vec::new(),
-            transaction_type: U256::from(1),
-        }
-        .sign(keypair.secret(), None);
-
-        let tr2 = Transaction {
-            action: Action::Create,
-            value: U256::from(0),
-            data: Bytes::new(),
-            gas: U256::from(300_000),
-            gas_price: U256::from(40_000),
-            nonce: U256::from(2),
-            nonce_bytes: Vec::new(),
-            gas_bytes: Vec::new(),
-            gas_price_bytes: Vec::new(),
-            value_bytes: Vec::new(),
-            transaction_type: U256::from(1),
->>>>>>> 600d73b5
-        }
-        .sign(keypair.secret(), None);
-
-        let good_transactions = [tr1.clone(), tr2.clone()];
-
-        let diff_inc = U256::from(0x40);
-
-        let mut parent6 = good.clone();
-        parent6.set_number(6);
-        let mut parent7 = good.clone();
-        parent7.set_number(7);
-        parent7.set_parent_hash(parent6.hash());
-        parent7.set_difficulty(parent6.difficulty().clone() + diff_inc);
-        parent7.set_timestamp(parent6.timestamp() + 10);
-        let mut parent8 = good.clone();
-        parent8.set_number(8);
-        parent8.set_parent_hash(parent7.hash());
-        parent8.set_difficulty(parent7.difficulty().clone() + diff_inc);
-        parent8.set_timestamp(parent7.timestamp() + 10);
-
-        let good_transactions_root = ordered_trie_root(
-            good_transactions
-                .iter()
-                .map(|t| ::rlp::encode::<UnverifiedTransaction>(t)),
-        );
-
-        let mut parent = good.clone();
-        parent.set_number(9);
-        parent.set_timestamp(parent8.timestamp() + 10);
-        parent.set_parent_hash(parent8.hash());
-        parent.set_difficulty(parent8.difficulty().clone() + diff_inc);
-
-        good.set_parent_hash(parent.hash());
-        good.set_difficulty(parent.difficulty().clone() + diff_inc);
-        good.set_timestamp(parent.timestamp() + 10);
-
-        let mut bc = TestBlockChain::new();
-        bc.insert(create_test_block(&good));
-        bc.insert(create_test_block(&parent));
-        bc.insert(create_test_block(&parent6));
-        bc.insert(create_test_block(&parent7));
-        bc.insert(create_test_block(&parent8));
-
-        check_ok(basic_test(&create_test_block(&good), engine));
-
-        let mut header = good.clone();
-        header.set_transactions_root(good_transactions_root.clone());
-        check_ok(basic_test(
-            &create_test_block_with_data(&header, &good_transactions),
-            engine,
-        ));
-
-        header.set_gas_limit(min_gas_limit - From::from(1));
-        check_fail(
-            basic_test(&create_test_block(&header), engine),
-            InvalidGasLimit(OutOfBounds {
-                min: Some(min_gas_limit),
-                max: None,
-                found: header.gas_limit().clone(),
-            }),
-        );
-
-        header = good.clone();
-        header.set_number(BlockNumber::max_value());
-        check_fail(
-            basic_test(&create_test_block(&header), engine),
-            RidiculousNumber(OutOfBounds {
-                max: Some(BlockNumber::max_value()),
-                min: None,
-                found: header.number(),
-            }),
-        );
-
-        header = good.clone();
-        let gas_used = header.gas_limit().clone() + 1.into();
-        header.set_gas_used(gas_used);
-        check_fail(
-            basic_test(&create_test_block(&header), engine),
-            TooMuchGasUsed(OutOfBounds {
-                max: Some(header.gas_limit().clone()),
-                min: None,
-                found: header.gas_used().clone(),
-            }),
-        );
-
-        header = good.clone();
-        header
-            .extra_data_mut()
-            .resize(engine.machine().maximum_extra_data_size() + 1, 0u8);
-        check_fail(
-            basic_test(&create_test_block(&header), engine),
-            ExtraDataOutOfBounds(OutOfBounds {
-                max: Some(engine.machine().maximum_extra_data_size()),
-                min: None,
-                found: header.extra_data().len(),
-            }),
-        );
-
-        header = good.clone();
-        header
-            .extra_data_mut()
-            .resize(engine.machine().maximum_extra_data_size() + 1, 0u8);
-        check_fail(
-            basic_test(&create_test_block(&header), engine),
-            ExtraDataOutOfBounds(OutOfBounds {
-                max: Some(engine.machine().maximum_extra_data_size()),
-                min: None,
-                found: header.extra_data().len(),
-            }),
-        );
-
-<<<<<<< HEAD
         #[test]
         fn test_verify_block() {
             // Test against morden
@@ -844,22 +664,6 @@
                 basic_test(
                     &create_test_block_with_data(&header, &good_transactions),
                     engine,
-                ),
-                InvalidTransactionsRoot(Mismatch {
-                    expected: good_transactions_root.clone(),
-                    found: header.transactions_root().clone(),
-                }),
-            );
-
-            check_ok(family_test(&create_test_block(&good), engine, &bc));
-            check_ok(family_test(
-                &create_test_block_with_data(&good, &good_transactions),
-=======
-        header = good.clone();
-        check_fail(
-            basic_test(
-                &create_test_block_with_data(&header, &good_transactions),
-                engine,
             ),
             InvalidTransactionsRoot(Mismatch {
                 expected: good_transactions_root.clone(),
@@ -890,7 +694,6 @@
         check_fail(
             family_test(
                 &create_test_block_with_data(&header, &good_transactions),
->>>>>>> 600d73b5
                 engine,
                 &bc,
             ),
