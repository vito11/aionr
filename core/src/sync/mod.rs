/*******************************************************************************
 * Copyright (c) 2018-2019 Aion foundation.
 *
 *     This file is part of the aion network project.
 *
 *     The aion network project is free software: you can redistribute it
 *     and/or modify it under the terms of the GNU General Public License
 *     as published by the Free Software Foundation, either version 3 of
 *     the License, or any later version.
 *
 *     The aion network project is distributed in the hope that it will
 *     be useful, but WITHOUT ANY WARRANTY; without even the implied
 *     warranty of MERCHANTABILITY or FITNESS FOR A PARTICULAR PURPOSE.
 *     See the GNU General Public License for more details.
 *
 *     You should have received a copy of the GNU General Public License
 *     along with the aion network project source files.
 *     If not, see <https://www.gnu.org/licenses/>.
 *
 ******************************************************************************/

mod handler;
mod route;
mod wrappers;
mod node_info;
mod storage;
#[cfg(test)]
mod test;

use std::sync::{Arc, Mutex, RwLock};
use std::time::Duration;
use std::time::Instant;
use itertools::Itertools;
// use std::time::SystemTime;
use std::collections::HashMap;
use std::thread;
use client::BlockChainClient;
// use client::BlockId;
// use client::BlockStatus;
use client::ChainNotify;
// use transaction::UnverifiedTransaction;
use aion_types::{H256,U256};
use futures::Future;
use futures::Stream;
use lru_cache::LruCache;
use tokio::runtime::Runtime;
use tokio::timer::Interval;
//use bytes::BufMut;
//use byteorder::{BigEndian,ByteOrder};

use p2p::ChannelBuffer;
use p2p::Config;
use p2p::Mgr;
use p2p::Callable;
use sync::route::VERSION;
use sync::route::MODULE;
use sync::route::ACTION;
use sync::handler::status;
use sync::handler::bodies;
use sync::handler::headers;
// use sync::handler::broadcast;
// use sync::handler::import;
use sync::node_info::NodeInfo;
use sync::storage::SyncStorage;

<<<<<<< HEAD
// const HEADERS_CAPACITY: u64 = 256;
// const STATUS_REQ_INTERVAL: u64 = 2;
// const BLOCKS_BODIES_REQ_INTERVAL: u64 = 50;
// const BLOCKS_IMPORT_INTERVAL: u64 = 50;
// const BROADCAST_TRANSACTIONS_INTERVAL: u64 = 50;
const INTERVAL_STATUS: u64 = 1000;
const INTERVAL_HEADERS: u64 = 100;
// const INTERVAL_BODIES: u64 = 1000;
// const INTERVAL_STATISICS: u64 = 5;
=======
const _HEADERS_CAPACITY: u64 = 256;
const _STATUS_REQ_INTERVAL: u64 = 2;
const _BLOCKS_BODIES_REQ_INTERVAL: u64 = 50;
const _BLOCKS_IMPORT_INTERVAL: u64 = 50;
const _BROADCAST_TRANSACTIONS_INTERVAL: u64 = 50;
const INTERVAL_STATUS: u64 = 5000;
// const INTERVAL_HEADERS: u64 = 2;
// const INTERVAL_BODIES: u64 = 2;
const INTERVAL_STATISICS: u64 = 5;
>>>>>>> 5b8535a4

const MAX_TX_CACHE: usize = 20480;
const MAX_BLOCK_CACHE: usize = 32;

pub struct Sync {
    _config: Arc<Config>,

    client: Arc<BlockChainClient>,

    runtime: Arc<Runtime>,

    p2p: Mgr,

    /// Sync local storage cache
    storage: SyncStorage,

    /// active nodes info
    node_info: Arc<RwLock<HashMap<u64, NodeInfo>>>,

    /// local best td
    _local_best_td: Arc<RwLock<U256>>,

    /// local best block number
    _local_best_block_number: Arc<RwLock<u64>>,

    /// network best td
    _network_best_td: Arc<RwLock<U256>>,

    /// network best block number
    _network_best_block_number: Arc<RwLock<u64>>,

    /// cache block hashes which have been downloaded
    cached_downloaded_block_hashes: Arc<Mutex<LruCache<H256, u8>>>,

    /// cache block hashes which have been imported
    cached_imported_block_hashes: Arc<Mutex<LruCache<H256, u8>>>,

    /// cache tx hash which has been stored and broadcasted
    _cached_tx_hashes: Arc<Mutex<LruCache<H256, u8>>>,

    /// cache block hash which has been committed and broadcasted
    _cached_block_hashes: Arc<Mutex<LruCache<H256, u8>>>,
}

impl Sync {
    pub fn new(config: Config, client: Arc<BlockChainClient>) -> Sync {
        let local_best_td: U256 = client.chain_info().total_difficulty;
        let local_best_block_number: u64 = client.chain_info().best_block_number;
        let config = Arc::new(config);

        let mut token_rules: Vec<[u32; 2]> = vec![];
        token_rules.push([
            ((VERSION::V0.value() as u32) << 16)
                + ((MODULE::SYNC.value() as u32) << 8)
                + ACTION::STATUSREQ.value() as u32,
            ((VERSION::V0.value() as u32) << 16)
                + ((MODULE::SYNC.value() as u32) << 8)
                + ACTION::STATUSRES.value() as u32,
        ]);
        token_rules.push([
            ((VERSION::V0.value() as u32) << 16)
                + ((MODULE::SYNC.value() as u32) << 8)
                + ACTION::HEADERSREQ.value() as u32,
            ((VERSION::V0.value() as u32) << 16)
                + ((MODULE::SYNC.value() as u32) << 8)
                + ACTION::HEADERSRES.value() as u32,
        ]);
        token_rules.push([
            ((VERSION::V0.value() as u32) << 16)
                + ((MODULE::SYNC.value() as u32) << 8)
                + ACTION::BODIESREQ.value() as u32,
            ((VERSION::V0.value() as u32) << 16)
                + ((MODULE::SYNC.value() as u32) << 8)
                + ACTION::BODIESRES.value() as u32,
        ]);

        Sync {
            _config: config.clone(),
            client,
            p2p: Mgr::new(config, token_rules),
            runtime: Arc::new(Runtime::new().expect("tokio runtime")),
            storage: SyncStorage::new(),
            node_info: Arc::new(RwLock::new(HashMap::new())),
            _local_best_td: Arc::new(RwLock::new(local_best_td)),
            _local_best_block_number: Arc::new(RwLock::new(local_best_block_number)),
            _network_best_td: Arc::new(RwLock::new(local_best_td)),
            _network_best_block_number: Arc::new(RwLock::new(local_best_block_number)),
            cached_downloaded_block_hashes: Arc::new(Mutex::new(LruCache::new(MAX_BLOCK_CACHE))),
            cached_imported_block_hashes: Arc::new(Mutex::new(LruCache::new(MAX_BLOCK_CACHE))),
            _cached_tx_hashes: Arc::new(Mutex::new(LruCache::new(MAX_TX_CACHE))),
            _cached_block_hashes: Arc::new(Mutex::new(LruCache::new(MAX_BLOCK_CACHE))),
        }
    }

    pub fn run(&self, sync: Arc<Sync>) {
        // counters
        let runtime = self.runtime.clone();
        let executor = Arc::new(runtime.executor());

        // init p2p;
        let p2p = &self.p2p.clone();
        let mut p2p_0 = p2p.clone();
        thread::spawn(move || {
            p2p_0.run(sync.clone());
        });

        // interval statics
        let node_info = self.node_info.clone();
        let executor_statics = executor.clone();
        let p2p_statics = p2p.clone();
        executor_statics.spawn(
             Interval::new(
                 Instant::now(),
                 Duration::from_secs(INTERVAL_STATISICS)
             ).for_each(move |_| {
                 let (total_len,active_nodes) = p2p_statics.get_statics_info();
                 {
                     let active_len = active_nodes.len();
                     info!(target: "sync", "total/active {}/{}", total_len, active_len);

                     info!(target: "sync", "{:-^127}", "");
                     info!(target: "sync", "              td         bn          bh                    addr                 rev      conn  seed");
                     info!(target: "sync", "{:-^127}", "");

                     if active_len > 0 {
                         if let Ok(nodes) = node_info.read()
                             {
                                 for (hash, info) in nodes.iter()
                                     .sorted_by(|a, b|
                                         if a.1.total_difficulty != b.1.total_difficulty {
                                             b.1.total_difficulty.cmp(&a.1.total_difficulty)
                                         } else {
                                             b.1.block_number.cmp(&a.1.block_number)
                                         })
                                     .iter()
                                {
                                     if let Some((addr, revision, connection, seed)) = active_nodes.get(*hash) {
                                         info!(target: "sync",
                                               "{:>18}{:>11}{:>12}{:>24}{:>20}{:>10}{:>6}",
                                               info.total_difficulty,
                                               info.block_number,
                                               format!("{}", info.block_hash),
                                               addr,
                                               revision,
                                               connection,
                                               seed
                                         );
                                     }
                                 }
                             }
                     }

                     info!(target: "sync", "{:-^127}", "");
                 }

                 Ok(())
             }).map_err(|err| error!(target: "sync", "executor statics: {:?}", err))
         );

        // interval status
<<<<<<< HEAD
        let p2p_status = p2p.clone();
=======
        let p2p_1 = p2p.clone();
        let node_info = self.node_info.clone();
>>>>>>> 5b8535a4
        let executor_status = executor.clone();
        executor_status.spawn(
            Interval::new(Instant::now(), Duration::from_millis(INTERVAL_STATUS))
                .for_each(move |_| {
<<<<<<< HEAD
                    status::send_random(p2p_status.clone());
                    Ok(())
                })
                .map_err(|err| error!(target: "p2p", "executor status: {:?}", err)),
        );

        let p2p_header = p2p.clone();
        let executor_header = executor.clone();
        let node_info_header = self.node_info.clone();
        let client_header = self.client.clone();
        executor_header.spawn(
            Interval::new(Instant::now(), Duration::from_millis(INTERVAL_HEADERS))
                .for_each(move |_| {
                    let chain_info = client_header.chain_info();
                    let local_total_diff: U256 = chain_info.total_difficulty;
                    let local_best_block_number: u64 = chain_info.best_block_number;
                    headers::sync_headers(
                        p2p_header.clone(),
                        node_info_header.clone(),
                        &local_total_diff,
                        local_best_block_number,
                    );
=======
                    status::send_random(p2p_1.clone(), node_info.clone());
>>>>>>> 5b8535a4
                    Ok(())
                })
                .map_err(|err| error!(target: "sync", "executor status: {:?}", err)),
        );

        //        let executor_headers = executor.clone();
        //        let queue1 = self.queue.clone();
        //        let client = self.client.clone();
        //        let synced_number = self.cached_synced_block_num.clone();
        //        let p2p_2 = p2p.clone();
        //        executor_headers.spawn(
        //            Interval::new(Instant::now(), Duration::from_secs(INTERVAL_HEADERS))
        //                .for_each(move |_| {
        //                    // make it constant
        //                    let chain_info = client.chain_info();
        //                    if let Ok(start) = synced_number.read() {
        //                        headers::send(p2p_2.clone(), *start, &chain_info, queue1.clone());
        //                    }
        //                    //                     p2p.get_node_by_td(10);
        //                    Ok(())
        //                })
        //                .map_err(|err| error!(target: "sync", "executor headers: {:?}", err)),
        //        );

        //        let executor_bodies = executor.clone();
        //        let queue2 = self.queue.clone();
        //        let p2p_3 = p2p.clone();
        //        executor_bodies.spawn(
        //            Interval::new(Instant::now(), Duration::from_secs(INTERVAL_BODIES))
        //                .for_each(move |_| {
        //                    if let Ok(mut queue) = queue2.try_write() {
        //                        if let Some((num, wrapper)) = queue
        //                            .clone()
        //                            .iter()
        //                            .filter(|(_, w)| {
        //                                w.with_status.value() == 0
        //                            })
        //                            .next()
        //                            {
        //                                match wrapper.with_status {
        //                                    WithStatus::GetHeader(ref hw) => {
        //                                        let mut cb = ChannelBuffer::new();
        //                                        cb.head.ver = VERSION::V0.value();
        //                                        cb.head.ctrl = MODULE::SYNC.value();
        //                                        cb.head.action = ACTION::BODIESREQ.value();
        //                                        for h in hw.clone() {
        //                                            let rlp = UntrustedRlp::new(&h);
        //                                            let header: Header =
        //                                                rlp.as_val().expect("should not be err");
        //                                            cb.body.put_slice(&header.hash());
        //                                        }
        //                                        cb.head.len = cb.body.len() as u32;
        //                                        p2p_3.send(p2p_3.clone(), num.clone(), cb);
        //                                        if let Some(w) = queue.get_mut(num) {
        //                                            (*w).timestamp = SystemTime::now();
        //                                            (*w).with_status = WithStatus::WaitForBody(hw.clone());
        //                                        };
        //                                    }
        //                                    _ => (),
        //                                };
        //                            }
        //                    }
        //                    Ok(())
        //                })
        //                .map_err(|err| error!(target: "sync", "executor bodies: {:?}", err)),
        //        );

        //        let executor_import = executor.clone();
        //        executor_bodies.spawn(
        //            Interval::new(Instant::now(), Duration::from_secs(INTERVAL_BODIES))
        //                .for_each(move |_| {
        //                    if let Ok(mut queue) = queue2.try_write(){
        //                        if let Some((num,wrapper)) = queue.clone()
        //                            .iter()
        //                            .filter(|(_,w)| match w.with_status { WithStatus::GetHeader(_) => true, _ => false })
        //                            .next()
        //                            {
        //                                match wrapper.with_status {
        //                                    WithStatus::GetHeader(ref hw) => {
        //                                        let mut cb = ChannelBuffer::new();
        //                                        cb.head.ver = VERSION::V0.value();
        //                                        cb.head.ctrl = MODULE::SYNC.value();
        //                                        cb.head.action = ACTION::BODIESREQ.value();
        //                                        for h in hw.clone() {
        //                                            let rlp = UntrustedRlp::new(&h);
        //                                            let header:Header = rlp.as_val().expect("should not be err");
        //                                            cb.body.put_slice(&header.hash());
        //                                        }
        //                                        cb.head.len = cb.body.len() as u32;
        //                                        send(num,cb,nodes_bodies.clone());
        //                                        if let Some(w) =queue.get_mut(num){
        //                                            (*w).timestamp = SystemTime::now();
        //                                            (*w).with_status = WithStatus::WaitForBody(hw.clone());
        //                                        };
        //                                    }
        //                                    _ => ()
        //                                };
        //                            }
        //                    }
        //                    Ok(())
        //                })
        //                .map_err(|err| error!(target: "sync", "executor status: {:?}", err)),
        //        );
    }

    pub fn shutdown(&self) {
        &self.p2p.shutdown();
        //        let runtime = self.runtime.clone();
        //        runtime.shutdown_now();
    }
}

pub trait SyncProvider: Send + ::std::marker::Sync {
    // /// Get sync status
    // fn status(&self) -> SyncStatus;

    // /// Get peers information
    // fn peers(&self) -> Vec<PeerInfo>;

    /// Get the enode if available.
    fn enode(&self) -> Option<String>;

    // /// Returns propagation count for pending transactions.
    // fn transactions_stats(&self) -> BTreeMap<H256, TransactionStats>;

    // /// Get active nodes
    // fn active(&self) -> Vec<ActivePeerInfo>;
}

impl SyncProvider for Sync {
    // /// Get sync status
    // fn status(&self) -> SyncStatus {
    //     // TODO:  only set start_block_number/highest_block_number.
    //     SyncStatus {
    //         state: SyncState::Idle,
    //         protocol_version: 0,
    //         network_id: 256,
    //         start_block_number: self.client.chain_info().best_block_number,
    //         last_imported_block_number: None,
    //         highest_block_number: match self.network_best_block_number.read() {
    //             Ok(number) => Some(*number),
    //             Err(_) => None,
    //         },
    //         blocks_received: 0,
    //         blocks_total: 0,
    //         //num_peers: { get_nodes_count(ALIVE.value()) },
    //         num_peers: 0,
    //         num_active_peers: 0,
    //     }
    // }

    // /// Get sync peers
    // fn peers(&self) -> Vec<PeerInfo> {
    // let mut peer_info_list = Vec::new();
    // let peer_nodes = get_all_nodes();
    // for peer in peer_nodes.iter() {
    //     let peer_info = PeerInfo {
    //         id: Some(peer.get_node_id()),
    //     };
    //     peer_info_list.push(peer_info);
    // }
    // peer_info_list
    //     Vec::new()
    // }

    fn enode(&self) -> Option<String> {
        // Some(get_local_node().get_node_id())
        None
    }

    // fn transactions_stats(&self) -> BTreeMap<H256, TransactionStats> { BTreeMap::new() }

    // fn active(&self) -> Vec<ActivePeerInfo> {
    // let nodes = &self.p2p.get_active_nodes();
    // nodes
    //     .into_iter()
    //     .map(|node| {
    //         ActivePeerInfo {
    //             highest_block_number: node.block_num,
    //             id: node.id.to_hex(),
    //             ip: node.addr.ip.to_hex(),
    //         }
    //     })
    //     .collect()
    //     vec![]
    // }
}

impl ChainNotify for Sync {
    fn new_blocks(
        &self,
        _imported: Vec<H256>,
        _invalid: Vec<H256>,
        _enacted: Vec<H256>,
        _retracted: Vec<H256>,
        _sealed: Vec<H256>,
        _proposed: Vec<Vec<u8>>,
        _duration: u64,
    )
    {
        // if get_all_nodes_count() == 0 {
        //     return;
        // }

        // if !imported.is_empty() {
        //     let client = self.client.clone();
        //     let chain_info = client.chain_info();
        //     let min_imported_block_number = chain_info.best_block_number + 1;
        //     let mut max_imported_block_number = 0;
        //     for hash in imported.iter() {
        //         let block_id = BlockId::Hash(*hash);
        //         if client.block_status(block_id) == BlockStatus::InChain {
        //             if let Some(block_number) = client.block_number(block_id) {
        //                 if max_imported_block_number < block_number {
        //                     max_imported_block_number = block_number;
        //                 }
        //             }
        //         }
        //     }

        //     // The imported blocks are not new or not yet in chain. Do not notify in this case.
        //     if max_imported_block_number < min_imported_block_number {
        //         return;
        //     }

        //     let synced_block_number = chain_info.best_block_number;
        //     if max_imported_block_number <= synced_block_number {
        //         let mut hashes = Vec::new();
        //         for block_number in max_imported_block_number..synced_block_number + 1 {
        //             let block_id = BlockId::Number(block_number);
        //             if let Some(block_hash) = client.block_hash(block_id) {
        //                 hashes.push(block_hash);
        //             }
        //         }
        //         if hashes.len() > 0 {
        //             SyncStorage::remove_imported_block_hashes(hashes);
        //         }
        //     }

        //     SyncStorage::set_synced_block_number(max_imported_block_number);

        //     for block_number in min_imported_block_number..max_imported_block_number + 1 {
        //         let block_id = BlockId::Number(block_number);
        //         if let Some(blk) = client.block(block_id) {
        //             let block_hash = blk.hash();
        //             // import::import_staged_blocks(&block_hash);
        //             if let Some(time) = SyncStorage::get_requested_time(&block_hash) {
        //                 info!(target: "sync",
        //                     "New block #{} {}, with {} txs added in chain, time elapsed: {:?}.",
        //                     block_number, block_hash, blk.transactions_count(), SystemTime::now().duration_since(time).expect("importing duration"));
        //             }
        //         }
        //     }
        // }

        // if enacted.is_empty() {
        //     for hash in enacted.iter() {
        //         debug!(target: "sync", "enacted hash: {:?}", hash);
        //         // import::import_staged_blocks(&hash);
        //     }
        // }

        // if !sealed.is_empty() {
        //     debug!(target: "sync", "Propagating blocks...");
        //     SyncStorage::insert_imported_block_hashes(sealed.clone());
        //     // broadcast::propagate_blocks(sealed.index(0), SyncStorage::get_block_chain());
        // }
    }

    fn start(&self) {
        info!(target: "sync", "starting...");
    }

    fn stop(&self) {
        info!(target: "sync", "stopping...");
    }

    fn broadcast(&self, _message: Vec<u8>) {}

    fn transactions_received(&self, _transactions: &[Vec<u8>]) {
        // if transactions.len() == 1 {
        //     let transaction_rlp = transactions[0].clone();
        //     if let Ok(tx) = UntrustedRlp::new(&transaction_rlp).as_val() {
        //         let transaction: UnverifiedTransaction = tx;
        //         let hash = transaction.hash();
        //         let sent_transaction_hashes_mutex = SyncStorage::get_sent_transaction_hashes();
        //         let mut lock = sent_transaction_hashes_mutex.lock();

        //         if let Ok(ref mut sent_transaction_hashes) = lock {
        //             if !sent_transaction_hashes.contains_key(hash) {
        //                 sent_transaction_hashes.insert(hash.clone(), 0);
        //                 SyncStorage::insert_received_transaction(transaction_rlp);
        //             }
        //         }
        //     }
        // }
    }
}

impl Callable for Sync {
    fn handle(&self, hash: u64, cb: ChannelBuffer) {
        let p2p = self.p2p.clone();
        match ACTION::from(cb.head.action) {
            ACTION::STATUSREQ => {
                if cb.head.len != 0 {
                    // TODO: kill the node
                }
                let chain_info = &self.client.chain_info();
                status::receive_req(p2p, chain_info, hash)
            }
            ACTION::STATUSRES => status::receive_res(p2p, self.node_info.clone(), hash, cb),
            ACTION::HEADERSREQ => {
                let client = self.client.clone();
                headers::receive_req(p2p, hash, client, cb)
            }
            ACTION::HEADERSRES => {
                let downloaded_hashes = self.cached_downloaded_block_hashes.clone();
                let imported_hashes = self.cached_imported_block_hashes.clone();
                headers::receive_res(
                    p2p,
                    hash,
                    cb,
                    self.storage.downloaded_headers(),
                    downloaded_hashes,
                    imported_hashes,
                )
            }
            ACTION::BODIESREQ => {
                let client = self.client.clone();
                bodies::receive_req(p2p, hash, client, cb)
            }
            ACTION::BODIESRES => {
                // let blocks = self.blocks.clone();
                let chain_info = self.client.chain_info();
                let downloaded_hashes = self.cached_downloaded_block_hashes.clone();
                bodies::receive_res(p2p, hash, cb, chain_info, downloaded_hashes)
            }
            ACTION::BROADCASTTX => (),
            ACTION::BROADCASTBLOCK => (),
            // TODO: kill the node
            ACTION::UNKNOWN => (),
        };
    }

    fn disconnect(&self, hash: u64) {
        if let Ok(mut node_info) = self.node_info.write() {
            node_info.remove(&hash);
        }

        // TODO-SYNC: remove downloaded headers with given node hash
        // if let Ok(mut headers) = self.headers.write() {
        //     headers.remove(&hash);
        // }
    }
}<|MERGE_RESOLUTION|>--- conflicted
+++ resolved
@@ -63,28 +63,15 @@
 use sync::node_info::NodeInfo;
 use sync::storage::SyncStorage;
 
-<<<<<<< HEAD
-// const HEADERS_CAPACITY: u64 = 256;
-// const STATUS_REQ_INTERVAL: u64 = 2;
-// const BLOCKS_BODIES_REQ_INTERVAL: u64 = 50;
-// const BLOCKS_IMPORT_INTERVAL: u64 = 50;
-// const BROADCAST_TRANSACTIONS_INTERVAL: u64 = 50;
-const INTERVAL_STATUS: u64 = 1000;
-const INTERVAL_HEADERS: u64 = 100;
-// const INTERVAL_BODIES: u64 = 1000;
-// const INTERVAL_STATISICS: u64 = 5;
-=======
 const _HEADERS_CAPACITY: u64 = 256;
 const _STATUS_REQ_INTERVAL: u64 = 2;
 const _BLOCKS_BODIES_REQ_INTERVAL: u64 = 50;
 const _BLOCKS_IMPORT_INTERVAL: u64 = 50;
 const _BROADCAST_TRANSACTIONS_INTERVAL: u64 = 50;
 const INTERVAL_STATUS: u64 = 5000;
-// const INTERVAL_HEADERS: u64 = 2;
+const INTERVAL_HEADERS: u64 = 100;
 // const INTERVAL_BODIES: u64 = 2;
 const INTERVAL_STATISICS: u64 = 5;
->>>>>>> 5b8535a4
-
 const MAX_TX_CACHE: usize = 20480;
 const MAX_BLOCK_CACHE: usize = 32;
 
@@ -243,24 +230,19 @@
              }).map_err(|err| error!(target: "sync", "executor statics: {:?}", err))
          );
 
-        // interval status
-<<<<<<< HEAD
+        // status thread
         let p2p_status = p2p.clone();
-=======
-        let p2p_1 = p2p.clone();
-        let node_info = self.node_info.clone();
->>>>>>> 5b8535a4
         let executor_status = executor.clone();
         executor_status.spawn(
             Interval::new(Instant::now(), Duration::from_millis(INTERVAL_STATUS))
                 .for_each(move |_| {
-<<<<<<< HEAD
                     status::send_random(p2p_status.clone());
                     Ok(())
                 })
                 .map_err(|err| error!(target: "p2p", "executor status: {:?}", err)),
         );
 
+        // sync headers thread
         let p2p_header = p2p.clone();
         let executor_header = executor.clone();
         let node_info_header = self.node_info.clone();
@@ -277,9 +259,6 @@
                         &local_total_diff,
                         local_best_block_number,
                     );
-=======
-                    status::send_random(p2p_1.clone(), node_info.clone());
->>>>>>> 5b8535a4
                     Ok(())
                 })
                 .map_err(|err| error!(target: "sync", "executor status: {:?}", err)),
