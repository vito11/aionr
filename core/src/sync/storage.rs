/*******************************************************************************
 * Copyright (c) 2018-2019 Aion foundation.
 *
 *     This file is part of the aion network project.
 *
 *     The aion network project is free software: you can redistribute it
 *     and/or modify it under the terms of the GNU General Public License
 *     as published by the Free Software Foundation, either version 3 of
 *     the License, or any later version.
 *
 *     The aion network project is distributed in the hope that it will
 *     be useful, but WITHOUT ANY WARRANTY; without even the implied
 *     warranty of MERCHANTABILITY or FITNESS FOR A PARTICULAR PURPOSE.
 *     See the GNU General Public License for more details.
 *
 *     You should have received a copy of the GNU General Public License
 *     along with the aion network project source files.
 *     If not, see <https://www.gnu.org/licenses/>.
 *
 ******************************************************************************/

<<<<<<< HEAD
use std::collections::{HashMap, VecDeque};
use std::sync::{Mutex /*, RwLock*/
};
=======
use std::collections::{VecDeque, HashMap};
use std::sync::Mutex;
>>>>>>> 2d2ea497

use lru_cache::LruCache;

use aion_types::H256;
use sync::wrappers::{HeadersWrapper, BlocksWrapper};

// const MAX_DOWNLOADED_HEADERS_COUNT: usize = 4096;
const MAX_CACHED_BLOCK_HASHES: usize = 32;
// const MAX_CACHED_TRANSACTION_HASHES: usize = 20480;
// const MAX_RECEIVED_TRANSACTIONS_COUNT: usize = 20480;

pub struct SyncStorage {
    /// Downloaded headers wrappers
    downloaded_headers: Mutex<VecDeque<HeadersWrapper>>,

    /// Downloaded blocks wrappers
<<<<<<< HEAD
    downloaded_blocks: Mutex<VecDeque<BlocksWrapper>>,

    /// Downloaded blocks hashes
    downloaded_blocks_hashes: Mutex<LruCache<H256, u8>>,

    /// Imported blocks hashes
    imported_blocks_hashes: Mutex<LruCache<H256, u8>>,

    /// Bodies request record
    headers_with_bodies_requested: Mutex<HashMap<u64, HeadersWrapper>>,
=======
    pub downloaded_blocks: Mutex<VecDeque<BlockWrapper>>,

    /// headers wrappers map for coming bodies
    pub headers_with_bodies_request: Mutex<HashMap<u64, HeaderWrapper>>,
>>>>>>> 2d2ea497
}

impl SyncStorage {
    pub fn new() -> Self {
        SyncStorage {
            downloaded_headers: Mutex::new(VecDeque::new()),
            downloaded_blocks: Mutex::new(VecDeque::new()),
<<<<<<< HEAD
            downloaded_blocks_hashes: Mutex::new(LruCache::new(MAX_CACHED_BLOCK_HASHES * 2)),
            imported_blocks_hashes: Mutex::new(LruCache::new(MAX_CACHED_BLOCK_HASHES)),
            headers_with_bodies_requested: Mutex::new(HashMap::new()),
        }
    }

    pub fn downloaded_headers(&self) -> &Mutex<VecDeque<HeadersWrapper>> {
        &self.downloaded_headers
    }

    pub fn _downloaded_blocks(&self) -> &Mutex<VecDeque<BlocksWrapper>> { &self.downloaded_blocks }

    pub fn insert_downloaded_blocks(&self, blocks_wrapper: BlocksWrapper) {
        if let Ok(mut downloaded_blocks) = self.downloaded_blocks.lock() {
            downloaded_blocks.push_back(blocks_wrapper);
        } else {
            warn!(target: "sync", "downloaded_blocks lock failed");
=======
            headers_with_bodies_request: Mutex::new(HashMap::new()),
>>>>>>> 2d2ea497
        }
    }

    pub fn downloaded_blocks_hashes(&self) -> &Mutex<LruCache<H256, u8>> {
        &self.downloaded_blocks_hashes
    }

    pub fn is_block_hash_downloaded(&self, hash: &H256) -> bool {
        if let Ok(mut downloaded_blocks_hashes) = self.downloaded_blocks_hashes.lock() {
            downloaded_blocks_hashes.contains_key(hash)
        } else {
            warn!(target: "sync", "downloaded_block_hashes lock failed");
            false
        }
    }

    pub fn is_block_hash_imported(&self, hash: &H256) -> bool {
        if let Ok(mut imported_blocks_hashes) = self.imported_blocks_hashes.lock() {
            imported_blocks_hashes.contains_key(hash)
        } else {
            warn!(target: "sync", "imported_block_hashes lock failed");
            false
        }
    }

    pub fn headers_with_bodies_requested(&self) -> &Mutex<HashMap<u64, HeadersWrapper>> {
        &self.headers_with_bodies_requested
    }

    pub fn headers_with_bodies_requested_for_node(
        &self,
        node_hash: &u64,
    ) -> Option<HeadersWrapper>
    {
        if let Ok(mut headers_with_bodies_requested) = self.headers_with_bodies_requested.lock() {
            headers_with_bodies_requested.remove(node_hash)
        } else {
            warn!(target: "sync", "headers_with_bodies_requested mutex lock failed");
            None
        }
    }
}<|MERGE_RESOLUTION|>--- conflicted
+++ resolved
@@ -18,15 +18,8 @@
  *     If not, see <https://www.gnu.org/licenses/>.
  *
  ******************************************************************************/
-
-<<<<<<< HEAD
-use std::collections::{HashMap, VecDeque};
-use std::sync::{Mutex /*, RwLock*/
-};
-=======
 use std::collections::{VecDeque, HashMap};
 use std::sync::Mutex;
->>>>>>> 2d2ea497
 
 use lru_cache::LruCache;
 
@@ -43,7 +36,6 @@
     downloaded_headers: Mutex<VecDeque<HeadersWrapper>>,
 
     /// Downloaded blocks wrappers
-<<<<<<< HEAD
     downloaded_blocks: Mutex<VecDeque<BlocksWrapper>>,
 
     /// Downloaded blocks hashes
@@ -54,12 +46,6 @@
 
     /// Bodies request record
     headers_with_bodies_requested: Mutex<HashMap<u64, HeadersWrapper>>,
-=======
-    pub downloaded_blocks: Mutex<VecDeque<BlockWrapper>>,
-
-    /// headers wrappers map for coming bodies
-    pub headers_with_bodies_request: Mutex<HashMap<u64, HeaderWrapper>>,
->>>>>>> 2d2ea497
 }
 
 impl SyncStorage {
@@ -67,7 +53,6 @@
         SyncStorage {
             downloaded_headers: Mutex::new(VecDeque::new()),
             downloaded_blocks: Mutex::new(VecDeque::new()),
-<<<<<<< HEAD
             downloaded_blocks_hashes: Mutex::new(LruCache::new(MAX_CACHED_BLOCK_HASHES * 2)),
             imported_blocks_hashes: Mutex::new(LruCache::new(MAX_CACHED_BLOCK_HASHES)),
             headers_with_bodies_requested: Mutex::new(HashMap::new()),
@@ -85,9 +70,6 @@
             downloaded_blocks.push_back(blocks_wrapper);
         } else {
             warn!(target: "sync", "downloaded_blocks lock failed");
-=======
-            headers_with_bodies_request: Mutex::new(HashMap::new()),
->>>>>>> 2d2ea497
         }
     }
 
