/*******************************************************************************
 * Copyright (c) 2018-2019 Aion foundation.
 *
 *     This file is part of the aion network project.
 *
 *     The aion network project is free software: you can redistribute it
 *     and/or modify it under the terms of the GNU General Public License
 *     as published by the Free Software Foundation, either version 3 of
 *     the License, or any later version.
 *
 *     The aion network project is distributed in the hope that it will
 *     be useful, but WITHOUT ANY WARRANTY; without even the implied
 *     warranty of MERCHANTABILITY or FITNESS FOR A PARTICULAR PURPOSE.
 *     See the GNU General Public License for more details.
 *
 *     You should have received a copy of the GNU General Public License
 *     along with the aion network project source files.
 *     If not, see <https://www.gnu.org/licenses/>.
 *
 ******************************************************************************/

use std::mem;
use std::time::{SystemTime, Duration};
use std::sync::Arc;
use std::collections::{HashMap, VecDeque};

use parking_lot::{Mutex, RwLock};

use engine::unity_engine::UnityEngine;
use header::Header;
use acore_bytes::to_hex;
use aion_types::U256;
use client::{BlockChainClient, BlockId};
use byteorder::{BigEndian, ByteOrder, ReadBytesExt};
use bytes::BufMut;
use rlp::{RlpStream, UntrustedRlp};
use p2p::{ChannelBuffer, Mgr, Node};
use sync::route::{VERSION, MODULE, ACTION};
use sync::wrappers::{HeadersWrapper};
use sync::node_info::{NodeInfo, Mode};
use sync::storage::SyncStorage;
use rand::{thread_rng, Rng};

const NORMAL_REQUEST_SIZE: u32 = 24;
const LARGE_REQUEST_SIZE: u32 = 44;
const REQUEST_COOLDOWN: u64 = 3000;
const BACKWARD_SYNC_STEP: u64 = NORMAL_REQUEST_SIZE as u64 * 6 - 1;
const FAR_OVERLAPPING_BLOCKS: u64 = 3;
const CLOSE_OVERLAPPING_BLOCKS: u64 = 15;
const JUMP_SIZE: u64 = 200;

pub fn sync_headers(
    p2p: Mgr,
    nodes_info: Arc<RwLock<HashMap<u64, RwLock<NodeInfo>>>>,
    local_total_diff: &U256,
    local_best_block_number: u64,
    storage: Arc<SyncStorage>,
)
{
    let active_nodes = p2p.get_active_nodes();
    // Filter nodes. Only sync from nodes with higher total difficulty and with a cooldown restriction.
    let candidates: Vec<Node> =
        filter_nodes_to_sync_headers(active_nodes, nodes_info.clone(), local_total_diff);
    // Pick a random node among all candidates
    if let Some(candidate) = pick_random_node(&candidates) {
        let candidate_hash = candidate.get_hash();
        let mut node_info = NodeInfo::new();
        let nodes_info_read = nodes_info.read();
        if let Some(node_info_lock) = nodes_info_read.get(&candidate_hash) {
<<<<<<< HEAD
            let mut node_info = node_info_lock.write();
            // Send header request
            if prepare_send(
                p2p,
                candidate_hash,
                &node_info,
                local_best_block_number,
                storage,
            ) {
                // Update cooldown time after request succesfully sent
                node_info.last_headers_request_time = SystemTime::now();
=======
            node_info = node_info_lock.read().clone();
        }
        drop(nodes_info_read);
        // Send header request
        if prepare_send(p2p, candidate_hash, &node_info, local_best_block_number) {
            // Update cooldown time after request succesfully sent
            let nodes_info_read = nodes_info.read();
            if let Some(node_info_lock) = nodes_info_read.get(&candidate_hash) {
                node_info_lock.write().last_headers_request_time = SystemTime::now();
>>>>>>> 95ca27cb
            }
        }
    }
}

fn prepare_send(
    p2p: Mgr,
    node_hash: u64,
    node_info: &NodeInfo,
    local_best_number: u64,
    storage: Arc<SyncStorage>,
) -> bool
{
    let node_best_number = node_info.best_block_number;
    let sync_base_number = node_info.sync_base_number;
    let mut from = 1u64;
    let mut size: u32 = NORMAL_REQUEST_SIZE;

    match node_info.mode {
        Mode::Normal => {
            if node_best_number >= local_best_number + BACKWARD_SYNC_STEP {
                if local_best_number > FAR_OVERLAPPING_BLOCKS {
                    from = local_best_number - FAR_OVERLAPPING_BLOCKS;
                }
            } else if local_best_number <= BACKWARD_SYNC_STEP
                || node_best_number >= local_best_number - BACKWARD_SYNC_STEP
            {
                if local_best_number > CLOSE_OVERLAPPING_BLOCKS {
                    from = local_best_number - CLOSE_OVERLAPPING_BLOCKS;
                }
            } else {
                // Do not sync from a node with higher td but far too lower block number.
                // That node's td is probably corrupted.
                // TODO: should remove peer or not?
                return false;
            }
        }
        Mode::Thunder => {
            // TODO: add repeat threshold
            if local_best_number > FAR_OVERLAPPING_BLOCKS {
                from = local_best_number - FAR_OVERLAPPING_BLOCKS;
            }
            size = LARGE_REQUEST_SIZE;
        }
        Mode::Lightning => {
            let lightning_base = storage.lightning_base();
            if local_best_number + LARGE_REQUEST_SIZE as u64 * 3 > lightning_base {
                from = lightning_base + JUMP_SIZE
            } else {
                from = lightning_base;
            }
            size = LARGE_REQUEST_SIZE;
        }
        Mode::Backward => {
            if sync_base_number > BACKWARD_SYNC_STEP {
                from = sync_base_number - BACKWARD_SYNC_STEP;
            }
        }
        Mode::Forward => {
            from = sync_base_number;
        }
    }

    send(p2p.clone(), node_hash, from, size)
}

fn send(p2p: Mgr, hash: u64, from: u64, size: u32) -> bool {
    debug!(target:"sync","headers.rs/send: from {}, size: {}, node hash: {}", from, size, hash);
    let mut cb = ChannelBuffer::new();
    cb.head.ver = VERSION::V0.value();
    cb.head.ctrl = MODULE::SYNC.value();
    cb.head.action = ACTION::HEADERSREQ.value();

    let mut from_buf = [0u8; 8];
    BigEndian::write_u64(&mut from_buf, from);
    cb.body.put_slice(&from_buf);

    let mut size_buf = [0u8; 4];
    BigEndian::write_u32(&mut size_buf, size);
    cb.body.put_slice(&size_buf);

    cb.head.len = cb.body.len() as u32;
    p2p.send(hash, cb)
}

// pub fn send(
//     p2p: Arc<Mgr>,
//     start: u64,
//     chain_info: &BlockChainInfo,
//     ws: Arc<RwLock<HashMap<u64, HeadersWrapper>>>,
// )
// {
//     let working_nodes = get_working_nodes(ws);

//     if let Some(node) = p2p.get_random_active_node(&working_nodes) {

//         if node.total_difficulty > chain_info.total_difficulty
//             && node.block_num - REQUEST_SIZE as u64 >= chain_info.best_block_number
//         {
//             let start = if start > 3 {
//                 start - 3
//             } else if chain_info.best_block_number > 3 {
//                 chain_info.best_block_number - 3
//             } else {
//                 1
//             };
//             debug!(target:"sync","send header req start: {} , size: {} , node_hash: {}", start, REQUEST_SIZE,node.hash);
//             let mut cb = ChannelBuffer::new();
//             cb.head.ver = VERSION::V0.value();
//             cb.head.ctrl = MODULE::SYNC.value();
//             cb.head.action = ACTION::HEADERSREQ.value();

//             let mut from_buf = [0u8; 8];
//             BigEndian::write_u64(&mut from_buf, start);
//             cb.body.put_slice(&from_buf);

//             let mut size_buf = [0u8; 4];
//             BigEndian::write_u32(&mut size_buf, REQUEST_SIZE);
//             cb.body.put_slice(&size_buf);

//             cb.head.len = cb.body.len() as u32;
//             p2p.send(p2p.clone(), node.hash, cb);
//         }
//     }
// }

pub fn receive_req(p2p: Mgr, hash: u64, client: Arc<BlockChainClient>, cb_in: ChannelBuffer) {
    trace!(target: "sync", "headers/receive_req");

    let mut res = ChannelBuffer::new();

    res.head.ver = VERSION::V0.value();
    res.head.ctrl = MODULE::SYNC.value();
    res.head.action = ACTION::HEADERSRES.value();

    let mut res_body = Vec::new();

    let (mut from, req_body_rest) = cb_in.body.split_at(mem::size_of::<u64>());
    let from = from.read_u64::<BigEndian>().unwrap_or(1);
    let (mut size, _) = req_body_rest.split_at(mem::size_of::<u32>());
    let size = size.read_u32::<BigEndian>().unwrap_or(1);
    let mut data = Vec::new();

    if size <= LARGE_REQUEST_SIZE {
        for i in from..(from + size as u64) {
            match client.block_header(BlockId::Number(i)) {
                Some(hdr) => {
                    data.append(&mut hdr.into_inner());
                }
                None => {
                    break;
                }
            }
        }

        if data.len() > 0 {
            let mut rlp = RlpStream::new_list(data.len() as usize);
            rlp.append_raw(&data, data.len() as usize);
            res_body.put_slice(rlp.as_raw());
        }

        res.body.put_slice(res_body.as_slice());
        res.head.len = res.body.len() as u32;

        p2p.update_node(&hash);
        p2p.send(hash, res);
    } else {
        warn!(target:"sync","headers/receive_req max headers size requested");
        return;
    }
}

pub fn receive_res(p2p: Mgr, hash: u64, cb_in: ChannelBuffer, storage: Arc<SyncStorage>) {
    trace!(target: "sync", "headers/receive_res");

    let downloaded_headers: &Mutex<VecDeque<HeadersWrapper>> = storage.downloaded_headers();

    let rlp = UntrustedRlp::new(cb_in.body.as_slice());
    let mut prev_header = Header::new();
    let mut header_wrapper = HeadersWrapper::new();
    let mut headers = Vec::new();

    for header_rlp in rlp.iter() {
        if let Ok(header) = header_rlp.as_val() {
            let result = UnityEngine::validate_block_header(&header);
            match result {
                Ok(()) => {
                    // break if not consisting
                    if prev_header.number() != 0
                        && (header.number() != prev_header.number() + 1
                            || prev_header.hash() != *header.parent_hash())
                    {
                        error!(target: "sync",
                            "<inconsistent-block-headers num={}, prev+1={}, hash={}, p_hash={}>, hash={}>",
                            header.number(),
                            prev_header.number() + 1,
                            header.parent_hash(),
                            prev_header.hash(),
                            header.hash(),
                        );
                        break;
                    } else {
                        let block_hash = header.hash();

                        // let number = header.number();

                        // Skip staged block header
                        // if node.mode == Mode::THUNDER {
                        //     if SyncStorage::is_staged_block_hash(hash) {
                        //         debug!(target: "sync", "Skip staged block header #{}: {:?}", number, hash);
                        //         // hw.headers.push(header.clone());
                        //         break;
                        //     }
                        // }

                        // ignore the block if its body is already downloaded or imported
                        if !storage.is_block_hash_downloaded(&block_hash)
                            && !storage.is_block_hash_imported(&block_hash)
                        {
                            headers.push(header.clone());
                        }
                    }
                    prev_header = header;
                }
                Err(e) => {
                    // ignore this batch if any invalidated header
                    error!(target: "sync", "Invalid header: {:?}, header: {}", e, to_hex(header_rlp.as_raw()));
                }
            }
        } else {
            error!(target: "sync", "Invalid header: {}", to_hex(header_rlp.as_raw()));
        }
    }

    if !headers.is_empty() {
        header_wrapper.node_hash = hash;
        header_wrapper.headers = headers;
        header_wrapper.timestamp = SystemTime::now();
        p2p.update_node(&hash);
        let mut downloaded_headers = downloaded_headers.lock();
        downloaded_headers.push_back(header_wrapper);
    } else {
        trace!(target: "sync", "Came too late............");
    }
}

/// Filter candidates to sync from based on total difficulty and syncing cool down
fn filter_nodes_to_sync_headers(
    nodes: Vec<Node>,
    nodes_info: Arc<RwLock<HashMap<u64, RwLock<NodeInfo>>>>,
    local_total_diff: &U256,
) -> Vec<Node>
{
    let time_now = SystemTime::now();
    let nodes_info_read = nodes_info.read();
    nodes
        .into_iter()
        .filter(|node| {
            let node_hash = node.get_hash();
            nodes_info_read
                .get(&node_hash)
                .map_or(false, |node_info_lock| {
                    let node_info = node_info_lock.read();
                    &node_info.total_difficulty > local_total_diff
                        && node_info.last_headers_request_time
                            + Duration::from_millis(REQUEST_COOLDOWN)
                            <= time_now
                })
        })
        .collect()
}

/// Pick a random node
fn pick_random_node(nodes: &Vec<Node>) -> Option<Node> {
    let count = nodes.len();
    if count > 0 {
        let mut rng = thread_rng();
        let random_index: usize = rng.gen_range(0, count);
        Some(nodes[random_index].clone())
    } else {
        None
    }
}<|MERGE_RESOLUTION|>--- conflicted
+++ resolved
@@ -43,7 +43,8 @@
 
 const NORMAL_REQUEST_SIZE: u32 = 24;
 const LARGE_REQUEST_SIZE: u32 = 44;
-const REQUEST_COOLDOWN: u64 = 3000;
+const LIGHTNING_REQUEST_SIZE: u32 = 40;
+const REQUEST_COOLDOWN: u64 = 5000;
 const BACKWARD_SYNC_STEP: u64 = NORMAL_REQUEST_SIZE as u64 * 6 - 1;
 const FAR_OVERLAPPING_BLOCKS: u64 = 3;
 const CLOSE_OVERLAPPING_BLOCKS: u64 = 15;
@@ -64,32 +65,26 @@
     // Pick a random node among all candidates
     if let Some(candidate) = pick_random_node(&candidates) {
         let candidate_hash = candidate.get_hash();
-        let mut node_info = NodeInfo::new();
+        let mut node_info;
         let nodes_info_read = nodes_info.read();
         if let Some(node_info_lock) = nodes_info_read.get(&candidate_hash) {
-<<<<<<< HEAD
-            let mut node_info = node_info_lock.write();
-            // Send header request
-            if prepare_send(
-                p2p,
-                candidate_hash,
-                &node_info,
-                local_best_block_number,
-                storage,
-            ) {
-                // Update cooldown time after request succesfully sent
-                node_info.last_headers_request_time = SystemTime::now();
-=======
             node_info = node_info_lock.read().clone();
+        } else {
+            return;
         }
         drop(nodes_info_read);
         // Send header request
-        if prepare_send(p2p, candidate_hash, &node_info, local_best_block_number) {
+        if prepare_send(
+            p2p,
+            candidate_hash,
+            &node_info,
+            local_best_block_number,
+            storage,
+        ) {
             // Update cooldown time after request succesfully sent
             let nodes_info_read = nodes_info.read();
             if let Some(node_info_lock) = nodes_info_read.get(&candidate_hash) {
                 node_info_lock.write().last_headers_request_time = SystemTime::now();
->>>>>>> 95ca27cb
             }
         }
     }
@@ -136,12 +131,12 @@
         }
         Mode::Lightning => {
             let lightning_base = storage.lightning_base();
-            if local_best_number + LARGE_REQUEST_SIZE as u64 * 3 > lightning_base {
-                from = lightning_base + JUMP_SIZE
+            if local_best_number + LARGE_REQUEST_SIZE as u64 * 5 > lightning_base {
+                from = local_best_number + JUMP_SIZE
             } else {
                 from = lightning_base;
             }
-            size = LARGE_REQUEST_SIZE;
+            size = LIGHTNING_REQUEST_SIZE;
         }
         Mode::Backward => {
             if sync_base_number > BACKWARD_SYNC_STEP {
@@ -157,7 +152,7 @@
 }
 
 fn send(p2p: Mgr, hash: u64, from: u64, size: u32) -> bool {
-    debug!(target:"sync","headers.rs/send: from {}, size: {}, node hash: {}", from, size, hash);
+    debug!(target:"sync", "headers.rs/send: from {}, size: {}, node hash: {}", from, size, hash);
     let mut cb = ChannelBuffer::new();
     cb.head.ver = VERSION::V0.value();
     cb.head.ctrl = MODULE::SYNC.value();
@@ -277,7 +272,7 @@
             let result = UnityEngine::validate_block_header(&header);
             match result {
                 Ok(()) => {
-                    // break if not consisting
+                    // break if not consecutive
                     if prev_header.number() != 0
                         && (header.number() != prev_header.number() + 1
                             || prev_header.hash() != *header.parent_hash())
@@ -310,6 +305,9 @@
                             && !storage.is_block_hash_imported(&block_hash)
                         {
                             headers.push(header.clone());
+                        } else if !headers.is_empty() {
+                            // Keep blocks in a batch consecutive
+                            break;
                         }
                     }
                     prev_header = header;
@@ -325,6 +323,7 @@
     }
 
     if !headers.is_empty() {
+        debug!(target: "sync", "Node: {}, saved headers from {} to {}", hash, headers.first().expect("headers empty checked").number(), headers.last().expect("headers empty checked").number());
         header_wrapper.node_hash = hash;
         header_wrapper.headers = headers;
         header_wrapper.timestamp = SystemTime::now();
