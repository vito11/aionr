--- conflicted
+++ resolved
@@ -21,11 +21,6 @@
 
 pub mod status;
 pub mod headers;
-<<<<<<< HEAD
 pub mod bodies;
-// pub mod broadcast;
-=======
-// pub mod bodies;
 pub mod broadcast;
->>>>>>> 6c28a4a7
 // pub mod import;