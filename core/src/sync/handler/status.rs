--- conflicted
+++ resolved
@@ -93,41 +93,6 @@
 )
 {
     trace!(target: "sync", "status/receive_res");
-<<<<<<< HEAD
-    match node_info.try_write() {
-        Ok(mut write) => {
-            trace!(target: "sync", "cb_body_len{}",cb_in.head.len);
-            let (mut best_block_num, req_body_rest) = cb_in.body.split_at(mem::size_of::<u64>());
-            let best_block_num = best_block_num.read_u64::<BigEndian>().unwrap_or(0);
-            let (mut total_difficulty_len, req_body_rest) =
-                req_body_rest.split_at(mem::size_of::<u8>());
-            let total_difficulty_len = total_difficulty_len.read_u8().unwrap_or(0) as usize;
-            let (total_difficulty, req_body_rest) = req_body_rest.split_at(total_difficulty_len);
-            let (best_hash, req_body_rest) = req_body_rest.split_at(HASH_LENGTH);
-            let (_genesis_hash, _) = req_body_rest.split_at(HASH_LENGTH);
-            let td = U256::from(total_difficulty);
-            let bh = H256::from(best_hash);
-            if let Some(mut node_info) = write.get_mut(&hash) {
-                node_info.block_hash = bh;
-                node_info.block_number = best_block_num;
-                node_info.total_difficulty = td;
-                p2p.update_node(&hash);
-
-                if chain_info.total_difficulty < node_info.total_difficulty {
-                    if let Ok(wrappers) = hws.read() {
-                        if wrappers.keys().find(|x| **x == hash).is_none() {
-                            headers::prepare_send(p2p.clone(), hash, chain_info.best_block_number);
-                        }
-                    } else {
-                        println!("ininin");
-                    }
-                }
-                return;
-            }
-            {
-                // TODO:
-
-=======
     trace!(target: "sync", "cb_body_len{}",cb_in.head.len);
     let (mut best_block_num, req_body_rest) = cb_in.body.split_at(mem::size_of::<u64>());
     let best_block_num = best_block_num.read_u64::<BigEndian>().unwrap_or(0);
@@ -142,7 +107,6 @@
     {
         if let Ok(mut node_info_write) = node_info.write() {
             if !node_info_write.contains_key(&hash) {
->>>>>>> 28b46dd5
                 trace!(target: "sync", "new node info: hash:{}, bn:{}, bh:{}, td:{}", hash, best_block_num, bh, td);
             }
             node_info_write.insert(
