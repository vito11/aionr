use client::{BlockChainClient, /*BlockId, ChainNotify,*/
Client, ClientConfig};
<<<<<<< HEAD
use aion_types::H256;
use p2p::P2pMgr;
use p2p::Config;
=======
// use aion_types::H256;
use p2p::{
/*P2pMgr,*/
NetworkConfig};
>>>>>>> 07722d70
use std::sync::Arc;
use std::thread;
use std::time::{Duration, SystemTime};
use miner::Miner;
use kvdb::{MockDbRepository,KeyValueDB};
use io::IoChannel;
use sync::storage::SyncStorage;
// use sync::*;
use db;
use spec::Spec;

fn load<'a>(b: &[u8]) -> Spec { Spec::load(b).expect("chain spec is invalid") }

pub fn new_spec() -> Spec { load(include_bytes!("../../../resources/mainnet.json")) }

fn new_db() -> Arc<KeyValueDB> {
    let mut db_configs = Vec::new();
    for db_name in db::DB_NAMES.to_vec() {
        db_configs.push(db_name.into());
    }
    Arc::new(MockDbRepository::init(db_configs))
}

<<<<<<< HEAD
pub fn get_network_config() -> Config {
    let mut net_config = Config::new();
=======
pub fn _get_network_config() -> NetworkConfig {
    let mut net_config = NetworkConfig::new();
>>>>>>> 07722d70
    net_config.boot_nodes.push(String::from(
        "p2p://c33d1066-8c7e-496c-9c4e-c89318280274@13.92.155.115:30303",
    ));
    net_config.boot_nodes.push(String::from(
        "p2p://c33d2207-729a-4584-86f1-e19ab97cf9ce@51.144.42.220:30303",
    ));
    net_config.boot_nodes.push(String::from(
        "p2p://c33d302f-216b-47d4-ac44-5d8181b56e7e@52.231.187.227:30303",
    ));
    net_config.boot_nodes.push(String::from(
        "p2p://c33d4c07-6a29-4ca6-8b06-b2781ba7f9bf@191.232.164.119:30303",
    ));
    net_config.boot_nodes.push(String::from(
        "p2p://c33d5a94-20d8-49d9-97d6-284f88da5c21@13.89.244.125:30303",
    ));
    net_config.boot_nodes.push(String::from(
        "p2p://741b979e-6a06-493a-a1f2-693cafd37083@66.207.217.190:30303",
    ));

    net_config.local_node =
        String::from("p2p://00000000-6666-0000-0000-000000000000@0.0.0.0:30303");
    net_config.net_id = 256;
    net_config.sync_from_boot_nodes_only = false;
    net_config
}

pub fn init_sync_storage() {
    let spec = new_spec();
    let client = get_client(&spec);
    SyncStorage::init(client.clone() as Arc<BlockChainClient>);
}

pub fn get_client(spec: &Spec) -> Arc<Client> {
    let channel = IoChannel::disconnected();

    Client::new(
        ClientConfig::default(),
        &spec,
        new_db(),
        Arc::new(Miner::with_spec(&spec)),
        channel.clone(),
    )
    .unwrap()
}

// TODO-Unity: this never ends if sync fails. Improve this to return failure after some timeout
// #[test]
// fn benchtest_sync_mainnet() {
//     let test_spec = new_spec();
//     let client = get_client(&test_spec);

//     let net_config = get_network_config();

//     let sync = Sync::new(client.clone() as Arc<BlockChainClient>, net_config);

//     let (sync_provider, _chain_notify) = (
//         sync.clone() as Arc<SyncProvider>,
//         sync.clone() as Arc<ChainNotify>,
//     );

//     let start_time = SystemTime::now();

//     sync.start_network();

//     sync_provider.enode();
//     sync_provider.status();
//     sync_provider.peers();

//     SyncStorage::set_synced_block_number(0);
//     println!(
//         "synced_block_number: {}",
//         SyncStorage::get_synced_block_number()
//     );

//     while SyncStorage::get_synced_block_number() < 999 {
//         thread::sleep(Duration::from_secs(1));
//         // client.import_verified_blocks();
//         client.flush_queue();
//         let active_nodes = P2pMgr::get_nodes(1 << 3);
//         let synced_block_number = client.chain_info().best_block_number;

//         SyncStorage::set_synced_block_number(synced_block_number);
//         println!("==================== Sync Statics ====================");
//         println!(
//             "Best block number: {}",
//             SyncStorage::get_synced_block_number()
//         );
//         println!(
//             "Total/Connected/Active peers: {}/{}/{}",
//             P2pMgr::get_all_nodes_count(),
//             P2pMgr::get_nodes_count(1),
//             active_nodes.len()
//         );
//         println!("Address\t\t\tSeed\tBlock No.\tSynced No.\tMode\tLQN\tLQT");
//         for node in active_nodes.iter() {
//             let duration = node.last_request_timestamp.elapsed().unwrap();
//             println!(
//                 "{}\t{}\t{}\t\t{}\t\t{}\t{}\t{:#?}",
//                 node.get_ip_addr(),
//                 node.is_from_boot_list,
//                 node.best_block_num,
//                 node.synced_block_num,
//                 node.mode,
//                 node.last_request_num,
//                 duration
//             );
//         }
//     }

//     // network_manager.stop_network();

//     let duration = start_time.elapsed().unwrap();

//     println!(
//         "[benchtest_sync_mainnet] Duration of sync 1000 blocks(ms): {:#?}",
//         duration.subsec_millis() as u64 + duration.as_secs() * 1000
//     );
//     assert!(duration < Duration::from_secs(110));

//     let chain_info = client.chain_info();
//     assert!(chain_info.best_block_number >= 1000);
//     let block_1000 = client.block(BlockId::Number(1000)).unwrap();
//     assert!(
//         block_1000.hash()
//             == H256::from("0x765baf520b24fb81f95d2f7f9fa28069a203b372f66401f947c5e5a62735bb22")
//     );
// }

#[test]
fn benchtest_sync_storage_get_client() {
    init_sync_storage();
    let start_time = SystemTime::now();

    let mut threads = Vec::new();
    for _ in 0..100 {
        let t = thread::spawn(|| {
            for _ in 0..1000 {
                SyncStorage::get_block_chain();
            }
        });
        threads.push(t);
    }
    for t in threads {
        t.join().expect("thread failed");
    }
    let duration = start_time.elapsed().unwrap();

    println!(
        "[benchtest_sync_storage_get_chain_info] Duration of 100000 queries(ms): {:#?}",
        duration.subsec_millis() as u64 + duration.as_secs() * 1000
    );

    assert!(duration < Duration::from_secs(2));
}

#[test]
fn benchtest_sync_storage_get_block_chain() {
    init_sync_storage();
    let start_time = SystemTime::now();

    let mut threads = Vec::new();
    for _ in 0..100 {
        let t = thread::spawn(|| {
            for _ in 0..1000 {
                SyncStorage::get_block_chain();
            }
        });
        threads.push(t);
    }
    for t in threads {
        t.join().expect("thread failed");
    }
    let duration = start_time.elapsed().unwrap();

    println!(
        "[benchtest_sync_storage_get_chain_info] Duration of 100000 queries(ms): {:#?}",
        duration.subsec_millis() as u64 + duration.as_secs() * 1000
    );
    assert!(duration < Duration::from_secs(2));
}

#[test]
fn benchtest_sync_storage_get_chain_info() {
    init_sync_storage();
    let test_spec = new_spec();
    let client = get_client(&test_spec);
    SyncStorage::init(client.clone() as Arc<BlockChainClient>);

    let start_time = SystemTime::now();

    let mut threads = Vec::new();
    for _ in 0..100 {
        let t = thread::spawn(|| {
            for _ in 0..1000 {
                SyncStorage::get_chain_info();
            }
        });
        threads.push(t);
    }
    for t in threads {
        t.join().expect("thread failed");
    }
    let duration = start_time.elapsed().unwrap();

    println!(
        "[benchtest_sync_storage_get_chain_info] Duration of 100000 queries(ms): {:#?}",
        duration.subsec_millis() as u64 + duration.as_secs() * 1000
    );
    assert!(duration < Duration::from_secs(2));
}

#[test]
fn benchtest_sync_storage_synced_block_number() {
    init_sync_storage();
    let start_time = SystemTime::now();

    let mut threads = Vec::new();
    for i in 0..500 {
        let t = thread::spawn(move || {
            for j in 0..1000 {
                SyncStorage::set_synced_block_number(i * j as u64);
                SyncStorage::get_synced_block_number();
            }
        });
        threads.push(t);
    }
    for t in threads {
        t.join().expect("thread failed");
    }
    let duration = start_time.elapsed().unwrap();

    println!(
        "[benchtest_sync_storage_get_synced_block_number] Duration of 500000 sets/gets: {:#?}",
        duration.subsec_millis() as u64 + duration.as_secs() * 1000
    );
    assert!(duration < Duration::from_secs(2));
}<|MERGE_RESOLUTION|>--- conflicted
+++ resolved
@@ -1,15 +1,8 @@
 use client::{BlockChainClient, /*BlockId, ChainNotify,*/
 Client, ClientConfig};
-<<<<<<< HEAD
 use aion_types::H256;
 use p2p::P2pMgr;
 use p2p::Config;
-=======
-// use aion_types::H256;
-use p2p::{
-/*P2pMgr,*/
-NetworkConfig};
->>>>>>> 07722d70
 use std::sync::Arc;
 use std::thread;
 use std::time::{Duration, SystemTime};
@@ -33,13 +26,8 @@
     Arc::new(MockDbRepository::init(db_configs))
 }
 
-<<<<<<< HEAD
 pub fn get_network_config() -> Config {
     let mut net_config = Config::new();
-=======
-pub fn _get_network_config() -> NetworkConfig {
-    let mut net_config = NetworkConfig::new();
->>>>>>> 07722d70
     net_config.boot_nodes.push(String::from(
         "p2p://c33d1066-8c7e-496c-9c4e-c89318280274@13.92.155.115:30303",
     ));
