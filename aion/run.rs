--- conflicted
+++ resolved
@@ -294,7 +294,6 @@
     user_defaults.fat_db = fat_db;
     user_defaults.save(&user_defaults_path)?;
 
-<<<<<<< HEAD
     // start miner module
     let runtime_transaction_pool = tokio::runtime::Builder::new()
         .core_threads(1)
@@ -315,9 +314,6 @@
     let close_miner = run_miner(executor_miner.clone(), client.clone());
 
     // enable Sync module
-=======
-    // enable sync module
->>>>>>> 12c2d183
     network_manager.start_network();
 
     if let Some(config_path) = cmd.dirs.config {
